/*******************************************************************************
 * Copyright 2012 Roman Levenstein
 *
 * Licensed under the Apache License, Version 2.0 (the "License");
 * you may not use this file except in compliance with the License.
 * You may obtain a copy of the License at
 *
 *   http://www.apache.org/licenses/LICENSE-2.0
 *
 * Unless required by applicable law or agreed to in writing, software
 * distributed under the License is distributed on an "AS IS" BASIS,
 * WITHOUT WARRANTIES OR CONDITIONS OF ANY KIND, either express or implied.
 * See the License for the specific language governing permissions and
 * limitations under the License.
 ******************************************************************************/

package com.romix.akka.serialization.kryo

import scala.collection.Traversable
import scala.collection.Map
import scala.collection.Set
import scala.collection.SortedSet
import scala.collection.SortedMap
import scala.collection.generic.SortedSetFactory
import scala.collection.immutable
import scala.collection.immutable.TreeSet
import scala.collection.immutable.TreeMap
import java.lang.reflect.Constructor

import com.esotericsoftware.kryo.Kryo
import com.esotericsoftware.kryo.Serializer
import com.esotericsoftware.kryo.io.Input
import com.esotericsoftware.kryo.io.Output

/***
 * This module provides helper classes for serialization of Scala collections.
 * Currently it supports Maps, Sets and any Traversable collections.
 * 
 * @author eedrls
 *
 */
<<<<<<< HEAD
class ScalaCollectionSerializer(val kryo: Kryo) extends Serializer[Traversable[_]] {
  var elementsCanBeNull = true
  var serializer: Serializer[_] = null
  var elementClass: Class[_] = null
  var length: Int = 0

  /**
   * @param elementsCanBeNull False if all elements are not null. This saves 1 byte per element if elementClass is set. True if it
   *           is not known (default).
   */
  def setElementsCanBeNull(_elementsCanBeNull: Boolean) = {
    elementsCanBeNull = _elementsCanBeNull
  }

  /**
   * @param elementClass The concrete class of each element. This saves 1-2 bytes per element. The serializer registered for the
   *           specified class will be used. Set to null if the class is not known or varies per element (default).
   */
  def setElementClass(_elementClass: Class[_]) = {
    elementClass = _elementClass
    serializer = if (elementClass == null) null else kryo.getRegistration(elementClass).getSerializer()
  }

  /** Sets the number of objects in the collection. Saves 1-2 bytes. */
  def setLength(_length: Int) = {
    length = _length
  }

  /**
   * @param elementClass The concrete class of each element. This saves 1-2 bytes per element. Set to null if the class is not
   *           known or varies per element (default).
   * @param serializer The serializer to use for each element.
   */
  def setElementClass(_elementClass: Class[_], _serializer: Serializer[_]) = {
    elementClass = _elementClass
    serializer = _serializer
  }

  //override 
  def create(kryo: Kryo, input: Input, typ: Class[Traversable[_]]): Traversable[_] = {
    val len = if (length != 0) length else input.readInt(true)
    val inst = kryo.newInstance(typ)
    val coll = inst.asInstanceOf[Traversable[Any]].genericBuilder[Any]
    if (len != 0) {
      if (serializer != null) {
        if (elementsCanBeNull) {
          0 until len foreach { _ => coll += kryo.readObjectOrNull(input, elementClass, serializer) }
        } else {
          0 until len foreach { _ => coll += kryo.readObject(input, elementClass, serializer) }
        }
      } else {
        0 until len foreach { _ => coll += kryo.readClassAndObject(input) }
      }
    }

    coll.result
  }

  override def read(kryo: Kryo, input: Input, typ: Class[Traversable[_]]): Traversable[_] = {
    val len = if (length != 0) length else input.readInt(true)
    val inst = kryo.newInstance(typ)
    val coll = inst.asInstanceOf[Traversable[Any]].genericBuilder[Any]

    // FIXME: Currently there is no easy way to get the reference ID of the object being read
    val ref = coll
    val refResolver = kryo.getReferenceResolver
    kryo.reference(ref)
    val refId = refResolver.nextReadId(typ) - 1

    if (len != 0) {
      if (serializer != null) {
        if (elementsCanBeNull) {
          0 until len foreach { _ => coll += kryo.readObjectOrNull(input, elementClass, serializer) }
        } else {
          0 until len foreach { _ => coll += kryo.readObject(input, elementClass, serializer) }
        }
      } else {
        0 until len foreach { _ => coll += kryo.readClassAndObject(input) }
      }
    }

    val c = coll.result
    refResolver.setReadObject(refId, c)
    c
  }

  override def write(kryo: Kryo, output: Output, obj: Traversable[_]) = {
    val collection: Traversable[_] = obj
    val len = if (length != 0) length else {
      val size = collection.size
      output.writeInt(size, true)
      size
    }

    if (len != 0) {
      if (serializer != null) {
        if (elementsCanBeNull) {
          collection.foreach { element: Any => kryo.writeObjectOrNull(output, element, serializer) }
        } else {
          collection.foreach { element: Any => kryo.writeObject(output, element, serializer) }
        }
      } else {
        collection.foreach { element: Any => kryo.writeClassAndObject(output, element) }
      }
    }
  }
}

class ScalaMapSerializer(val kryo: Kryo) extends Serializer[Map[_, _]] {
  var elementsCanBeNull = true
  var keySerializer: Serializer[_] = null
  var valueSerializer: Serializer[_] = null
  var keyClass: Class[_] = null
  var valueClass: Class[_] = null
  var length: Int = 0
  var class2constuctor = immutable.Map[Class[_], Constructor[_]]()

  /**
   * @param elementsCanBeNull False if all elements are not null. This saves 1 byte per element if elementClass is set. True if it
   *           is not known (default).
   */
  def setElementsCanBeNull(_elementsCanBeNull: Boolean) = {
    elementsCanBeNull = _elementsCanBeNull
  }

  /**
   * @param keyClass The concrete class of each key. This saves 1-2 bytes per key. The serializer registered for the
   *           specified class will be used. Set to null if the class is not known or varies per element (default).
   */
  def setKeyClass(_keyClass: Class[_]) = {
    keyClass = _keyClass
    keySerializer = if (keyClass == null) null else kryo.getRegistration(keyClass).getSerializer()
  }

  /**
   * @param valueClass The concrete class of each key. This saves 1-2 bytes per key. The serializer registered for the
   *           specified class will be used. Set to null if the class is not known or varies per element (default).
   */
  def setValueClass(_valueClass: Class[_]) = {
    valueClass = _valueClass
    valueSerializer = if (valueClass == null) null else kryo.getRegistration(valueClass).getSerializer()
  }

  /** Sets the number of objects in the collection. Saves 1-2 bytes. */
  def setLength(_length: Int) = {
    length = _length
  }

  /**
   * @param keyClass The concrete class of each key. This saves 1-2 bytes per key. Set to null if the class is not
   *           known or varies per element (default).
   * @param serializer The serializer to use for each key.
   */
  def setKeyClass(_keyClass: Class[_], _serializer: Serializer[_]) = {
    keyClass = _keyClass
    keySerializer = _serializer
  }

  /**
   * @param keyClass The concrete class of each key. This saves 1-2 bytes per key. Set to null if the class is not
   *           known or varies per element (default).
   * @param serializer The serializer to use for each key.
   */
  def setValueClass(_valueClass: Class[_], _serializer: Serializer[_]) = {
    valueClass = _valueClass
    valueSerializer = _serializer
  }

  //override 
  def create(kryo: Kryo, input: Input, typ: Class[Map[_, _]]): Map[_, _] = {
    val len = if (length != 0) length else input.readInt(true)

    var coll: Map[Any, Any] =
      if (classOf[SortedMap[_, _]].isAssignableFrom(typ)) {
        // Read ordering and set it for this collection 
        implicit val mapOrdering = kryo.readClassAndObject(input).asInstanceOf[scala.math.Ordering[Any]]
        try typ.getDeclaredConstructor(classOf[scala.math.Ordering[_]]).newInstance(mapOrdering).asInstanceOf[Map[Any, Any]].empty
        catch { case _: Throwable => kryo.newInstance(typ).asInstanceOf[Map[Any, Any]].empty }
      } else {
        kryo.newInstance(typ).asInstanceOf[Map[Any, Any]].empty
      }

    if (len != 0) {
      if (keySerializer != null) {
        if (elementsCanBeNull) {
          0 until len foreach { _ => coll += kryo.readObjectOrNull(input, keyClass, keySerializer) -> kryo.readObjectOrNull(input, valueClass, valueSerializer) }
        } else {
          0 until len foreach { _ => coll += kryo.readObject(input, keyClass, keySerializer) -> kryo.readObject(input, valueClass, valueSerializer) }
        }
      } else {
        0 until len foreach { _ => coll += kryo.readClassAndObject(input) -> kryo.readClassAndObject(input) }
      }
    }

    coll
  }

  override def read(kryo: Kryo, input: Input, typ: Class[Map[_, _]]): Map[_, _] = {
    val len = if (length != 0) length else input.readInt(true)

    var coll: Map[Any, Any] =
      if (classOf[SortedMap[_, _]].isAssignableFrom(typ)) {
        // Read ordering and set it for this collection 
        implicit val mapOrdering = kryo.readClassAndObject(input).asInstanceOf[scala.math.Ordering[Any]]
        try {
          val constructor = class2constuctor.get(typ) getOrElse {
            val constr = typ.getDeclaredConstructor(classOf[scala.math.Ordering[_]])
            class2constuctor += typ -> constr
            constr
          }
          constructor.newInstance(mapOrdering).asInstanceOf[Map[Any, Any]].empty
        } catch { case _: Throwable => kryo.newInstance(typ).asInstanceOf[Map[Any, Any]].empty }
        //				try typ.getDeclaredConstructor(classOf[scala.math.Ordering[_]]).newInstance(mapOrdering).asInstanceOf[Map[Any,Any]].empty 
        //				catch { case _ => kryo.newInstance(typ).asInstanceOf[Map[Any,Any]].empty }
      } else {
        kryo.newInstance(typ).asInstanceOf[Map[Any, Any]].empty
      }

    // FIXME: Currently there is no easy way to get the reference ID of the object being read
    val ref = coll
    val refResolver = kryo.getReferenceResolver
    kryo.reference(ref)
    val refId = refResolver.nextReadId(typ) - 1

    if (len != 0) {
      if (keySerializer != null) {
        if (elementsCanBeNull) {
          0 until len foreach { _ => coll += kryo.readObjectOrNull(input, keyClass, keySerializer) -> kryo.readObjectOrNull(input, valueClass, valueSerializer) }
        } else {
          0 until len foreach { _ => coll += kryo.readObject(input, keyClass, keySerializer) -> kryo.readObject(input, valueClass, valueSerializer) }
        }
      } else {
        0 until len foreach { _ => coll += kryo.readClassAndObject(input) -> kryo.readClassAndObject(input) }
      }
    }

    refResolver.setReadObject(refId, coll)
    coll
  }

  override def write(kryo: Kryo, output: Output, obj: Map[_, _]) = {
    val collection: Map[_, _] = obj
    val len = if (length != 0) length else {
      val size = collection.size
      output.writeInt(size, true)
      size
    }

    if (classOf[SortedMap[_, _]].isAssignableFrom(obj.getClass())) {
      val ordering = obj.asInstanceOf[SortedMap[_, _]].ordering
      kryo.writeClassAndObject(output, ordering)
    }

    if (len != 0) {
      if (keySerializer != null) {
        if (elementsCanBeNull) {
          collection.foreach { tuple: Any =>
            tuple match {
              case (k, v) => {
                kryo.writeObjectOrNull(output, k, keySerializer)
                kryo.writeObjectOrNull(output, v, valueSerializer)
              }
            }
          }
        } else {
          collection.foreach { tuple: Any =>
            tuple match {
              case (k, v) => {
                kryo.writeObject(output, k, keySerializer)
                kryo.writeObject(output, v, valueSerializer)
              }
            }
          }
        }
      } else {
        collection.foreach { tuple: Any =>
          tuple match {
            case (k, v) => {
              kryo.writeClassAndObject(output, k)
              kryo.writeClassAndObject(output, v)
            }
          }
        }
      }
    }
  }

}

class ScalaSetSerializer(val kryo: Kryo) extends Serializer[Set[_]] {
  var elementsCanBeNull = true
  var serializer: Serializer[_] = null
  var elementClass: Class[_] = null
  var length: Int = 0
  var class2constuctor = immutable.Map[Class[_], Constructor[_]]()

  /**
   * @param elementsCanBeNull False if all elements are not null. This saves 1 byte per element if elementClass is set. True if it
   *           is not known (default).
   */
  def setElementsCanBeNull(_elementsCanBeNull: Boolean) = {
    elementsCanBeNull = _elementsCanBeNull
  }

  /**
   * @param elementClass The concrete class of each element. This saves 1-2 bytes per element. The serializer registered for the
   *           specified class will be used. Set to null if the class is not known or varies per element (default).
   */
  def setElementClass(_elementClass: Class[_]) = {
    elementClass = _elementClass
    serializer = if (elementClass == null) null else kryo.getRegistration(elementClass).getSerializer()
  }

  /** Sets the number of objects in the collection. Saves 1-2 bytes. */
  def setLength(_length: Int) = {
    length = _length
  }

  /**
   * @param elementClass The concrete class of each element. This saves 1-2 bytes per element. Set to null if the class is not
   *           known or varies per element (default).
   * @param serializer The serializer to use for each element.
   */
  def setElementClass(_elementClass: Class[_], _serializer: Serializer[_]) = {
    elementClass = _elementClass
    serializer = _serializer
  }

  //override 
  def create(kryo: Kryo, input: Input, typ: Class[Set[_]]): Set[_] = {
    val len = if (length != 0) length else input.readInt(true)

    var coll: Set[Any] =
      if (classOf[SortedSet[_]].isAssignableFrom(typ)) {
        // Read ordering and set it for this collection 
        implicit val setOrdering = kryo.readClassAndObject(input).asInstanceOf[scala.math.Ordering[Any]]
        try {
          val constructor =
            class2constuctor.get(typ) getOrElse
              {
                val constr = typ.getDeclaredConstructor(classOf[scala.math.Ordering[_]])
                class2constuctor += typ -> constr
                constr
              }
          constructor.newInstance(setOrdering).asInstanceOf[Set[Any]].empty
        } catch { case _: Throwable => kryo.newInstance(typ).asInstanceOf[Set[Any]].empty }
      } else {
        kryo.newInstance(typ).asInstanceOf[Set[Any]].empty
      }

    if (len != 0) {
      if (serializer != null) {
        if (elementsCanBeNull) {
          0 until len foreach { _ => coll += kryo.readObjectOrNull(input, elementClass, serializer) }
        } else {
          0 until len foreach { _ => coll += kryo.readObject(input, elementClass, serializer) }
        }
      } else {
        0 until len foreach { _ => coll += kryo.readClassAndObject(input) }
      }
    }

    coll
  }

  override def read(kryo: Kryo, input: Input, typ: Class[Set[_]]): Set[_] = {
    val len = if (length != 0) length else input.readInt(true)

    var coll: Set[Any] =
      if (classOf[SortedSet[_]].isAssignableFrom(typ)) {
        // Read ordering and set it for this collection 
        implicit val setOrdering = kryo.readClassAndObject(input).asInstanceOf[scala.math.Ordering[Any]]
        try {
          val constructor =
            class2constuctor.get(typ) getOrElse
              {
                val constr = typ.getDeclaredConstructor(classOf[scala.math.Ordering[_]])
                class2constuctor += typ -> constr
                constr
              }
          constructor.newInstance(setOrdering).asInstanceOf[Set[Any]].empty
        } catch { case _: Throwable => kryo.newInstance(typ).asInstanceOf[Set[Any]].empty }
      } else {
        kryo.newInstance(typ).asInstanceOf[Set[Any]].empty
      }

    // FIXME: Currently there is no easy way to get the reference ID of the object being read
    val ref = coll
    val refResolver = kryo.getReferenceResolver
    kryo.reference(ref)
    val refId = refResolver.nextReadId(typ) - 1

    if (len != 0) {
      if (serializer != null) {
        if (elementsCanBeNull) {
          0 until len foreach { _ => coll += kryo.readObjectOrNull(input, elementClass, serializer) }
        } else {
          0 until len foreach { _ => coll += kryo.readObject(input, elementClass, serializer) }
        }
      } else {
        0 until len foreach { _ => coll += kryo.readClassAndObject(input) }
      }
    }

    refResolver.setReadObject(refId, coll)
    coll
  }

  override def write(kryo: Kryo, output: Output, obj: Set[_]) = {
    val collection: Set[_] = obj
    val len = if (length != 0) length else {
      val size = collection.size
      output.writeInt(size, true)
      size
    }

    if (classOf[SortedSet[_]].isAssignableFrom(obj.getClass())) {
      val ordering = obj.asInstanceOf[SortedSet[_]].ordering
      kryo.writeClassAndObject(output, ordering)
    }

    if (len != 0) {
      if (serializer != null) {
        if (elementsCanBeNull) {
          collection foreach { e: Any => kryo.writeObjectOrNull(output, e, serializer) }
        } else {
          collection foreach { e: Any => kryo.writeObject(output, e, serializer) }
        }
      } else {
        collection foreach { e: Any => kryo.writeClassAndObject(output, e) }
      }
    }
  }
=======
class ScalaCollectionSerializer ( val kryo: Kryo ) extends Serializer[Traversable[_]] {
	var elementsCanBeNull = true
	var serializer: Serializer[_] = null
	var elementClass: Class[_]  = null
	var length:Int = 0


	/** @param elementsCanBeNull False if all elements are not null. This saves 1 byte per element if elementClass is set. True if it
	 *           is not known (default). */
	def setElementsCanBeNull (_elementsCanBeNull: Boolean) = {
		elementsCanBeNull = _elementsCanBeNull
	}

	/** @param elementClass The concrete class of each element. This saves 1-2 bytes per element. The serializer registered for the
	 *           specified class will be used. Set to null if the class is not known or varies per element (default). */
	def setElementClass (_elementClass: Class[_]) = {
		elementClass = _elementClass
		serializer = if(elementClass == null) null else kryo.getRegistration(elementClass).getSerializer()
	}

	/** Sets the number of objects in the collection. Saves 1-2 bytes. */
	def setLength (_length: Int) = {
		length = _length
	}

	/** @param elementClass The concrete class of each element. This saves 1-2 bytes per element. Set to null if the class is not
	 *           known or varies per element (default).
	 * @param serializer The serializer to use for each element. */
	def setElementClass (_elementClass: Class[_], _serializer: Serializer[_]) = {
		elementClass = _elementClass
		serializer = _serializer
	}

	//override 
	def create(kryo: Kryo, input: Input, typ: Class[Traversable[_]]): Traversable[_]  = {
		val len = if (length != 0) length else input.readInt(true)
		val inst = kryo.newInstance(typ)
		val coll = inst.asInstanceOf[Traversable[Any]].genericBuilder[Any]
		if (len != 0) {
			if (serializer != null) {
				if (elementsCanBeNull) {
					0 until len foreach {_ => coll += kryo.readObjectOrNull(input, elementClass, serializer) }
				} else {
					0 until len foreach {_ => coll += kryo.readObject(input, elementClass, serializer) }
				}
			} else {
				0 until len foreach {_ => coll += kryo.readClassAndObject(input) }
			}
		} 
		
		coll.result
	}
	
	override def read(kryo: Kryo, input: Input, typ: Class[Traversable[_]]): Traversable[_]  = {
		val len = if (length != 0) length else input.readInt(true)
		val inst = kryo.newInstance(typ)
		val coll = inst.asInstanceOf[Traversable[Any]].genericBuilder[Any]

		// FIXME: Currently there is no easy way to get the reference ID of the object being read
		val ref = coll
		val refResolver = kryo.getReferenceResolver
		kryo.reference(ref)
		val refId = refResolver.nextReadId(typ) - 1
		
		if (len != 0) {
			if (serializer != null) {
				if (elementsCanBeNull) {
					0 until len foreach {_ => coll += kryo.readObjectOrNull(input, elementClass, serializer) }
				} else {
					0 until len foreach {_ => coll += kryo.readObject(input, elementClass, serializer) }
				}
			} else {
				0 until len foreach {_ => coll += kryo.readClassAndObject(input) }
			}
		} 
		
		val c = coll.result 
		refResolver.setReadObject(refId, c)
		c
	}

	override def write (kryo : Kryo, output: Output, obj: Traversable[_]) = {
		val collection: Traversable[_] = obj
		val len = if (length != 0) length else {
			val size = collection.size
			output.writeInt(size, true)
			size
		}
	
		if (len != 0) { 
			if (serializer != null) {
				if (elementsCanBeNull) {
					collection.foreach {element => kryo.writeObjectOrNull(output, element, serializer) }
				} else {
					collection.foreach {element => kryo.writeObject(output, element, serializer) }
				}
			} else {
				collection.foreach {element => kryo.writeClassAndObject(output, element) }
			}
		}
	}
}

class ScalaMapSerializer ( val kryo: Kryo ) extends Serializer[Map[_,_]] {
	var elementsCanBeNull = true
	var keySerializer: Serializer[_] = null
	var valueSerializer: Serializer[_] = null
	var keyClass: Class[_]  = null
	var valueClass: Class[_]  = null
	var length:Int = 0
	var class2constuctor = immutable.Map[Class[_], Constructor[_]]()


	/** @param elementsCanBeNull False if all elements are not null. This saves 1 byte per element if elementClass is set. True if it
	 *           is not known (default). */
	def setElementsCanBeNull (_elementsCanBeNull: Boolean) = {
		elementsCanBeNull = _elementsCanBeNull
	}

	/** @param keyClass The concrete class of each key. This saves 1-2 bytes per key. The serializer registered for the
	 *           specified class will be used. Set to null if the class is not known or varies per element (default). */
	def setKeyClass (_keyClass: Class[_]) = {
		keyClass = _keyClass
		keySerializer = if(keyClass == null) null else kryo.getRegistration(keyClass).getSerializer()
	}

	/** @param valueClass The concrete class of each key. This saves 1-2 bytes per key. The serializer registered for the
	 *           specified class will be used. Set to null if the class is not known or varies per element (default). */
	def setValueClass (_valueClass: Class[_]) = {
		valueClass = _valueClass
		valueSerializer = if(valueClass == null) null else kryo.getRegistration(valueClass).getSerializer()
	}
	
	/** Sets the number of objects in the collection. Saves 1-2 bytes. */
	def setLength (_length: Int) = {
		length = _length
	}

	/** @param keyClass The concrete class of each key. This saves 1-2 bytes per key. Set to null if the class is not
	 *           known or varies per element (default).
	 * @param serializer The serializer to use for each key. */
	def setKeyClass (_keyClass: Class[_], _serializer: Serializer[_]) = {
		keyClass = _keyClass
		keySerializer = _serializer
	}

	/** @param keyClass The concrete class of each key. This saves 1-2 bytes per key. Set to null if the class is not
	 *           known or varies per element (default).
	 * @param serializer The serializer to use for each key. */
	def setValueClass (_valueClass: Class[_], _serializer: Serializer[_]) = {
		valueClass = _valueClass
		valueSerializer = _serializer
	}
	
	//override 
	def create(kryo: Kryo, input: Input, typ: Class[Map[_,_]]): Map[_,_]  = {
		val len = if (length != 0) length else input.readInt(true)
		
		var coll: Map[Any, Any] = 
			if(classOf[SortedMap[_,_]].isAssignableFrom(typ)) {
				// Read ordering and set it for this collection 
				implicit val mapOrdering = kryo.readClassAndObject(input).asInstanceOf[scala.math.Ordering[Any]]
				try typ.getDeclaredConstructor(classOf[scala.math.Ordering[_]]).newInstance(mapOrdering).asInstanceOf[Map[Any,Any]].empty 
				catch { case _: Throwable => kryo.newInstance(typ).asInstanceOf[Map[Any,Any]].empty }
			} else {
				kryo.newInstance(typ).asInstanceOf[Map[Any,Any]].empty
			}
		
		if (len != 0) {
			if (keySerializer != null) {
				if (elementsCanBeNull) {
					0 until len foreach {_ => coll += kryo.readObjectOrNull(input, keyClass, keySerializer) -> kryo.readObjectOrNull(input, valueClass, valueSerializer)}
				} else {
					0 until len foreach {_ => coll += kryo.readObject(input, keyClass, keySerializer) -> kryo.readObject(input, valueClass, valueSerializer) }
				}
			} else {
				0 until len foreach {_ => coll += kryo.readClassAndObject(input) -> kryo.readClassAndObject(input) }
			}
		} 
		
		coll
	}
	
	override def read(kryo: Kryo, input: Input, typ: Class[Map[_,_]]): Map[_,_]  = {
		val len = if (length != 0) length else input.readInt(true)
		
		var coll: Map[Any, Any] = 
			if(classOf[SortedMap[_,_]].isAssignableFrom(typ)) {
				// Read ordering and set it for this collection 
				implicit val mapOrdering = kryo.readClassAndObject(input).asInstanceOf[scala.math.Ordering[Any]]
				try {
				   val constructor = class2constuctor.get(typ) getOrElse {  
				       val constr = typ.getDeclaredConstructor(classOf[scala.math.Ordering[_]])
				       class2constuctor += typ->constr
				       constr
				   } 
				   constructor.newInstance(mapOrdering).asInstanceOf[Map[Any,Any]].empty 
				} catch { case _: Throwable => kryo.newInstance(typ).asInstanceOf[Map[Any,Any]].empty }
//				try typ.getDeclaredConstructor(classOf[scala.math.Ordering[_]]).newInstance(mapOrdering).asInstanceOf[Map[Any,Any]].empty 
//				catch { case _ => kryo.newInstance(typ).asInstanceOf[Map[Any,Any]].empty }
			} else {
				kryo.newInstance(typ).asInstanceOf[Map[Any,Any]].empty
			}
		
		// FIXME: Currently there is no easy way to get the reference ID of the object being read
		val ref = coll
		val refResolver = kryo.getReferenceResolver
		kryo.reference(ref)
		val refId = refResolver.nextReadId(typ) - 1
		
		if (len != 0) {
			if (keySerializer != null) {
				if (elementsCanBeNull) {
					0 until len foreach {_ => coll += kryo.readObjectOrNull(input, keyClass, keySerializer) -> kryo.readObjectOrNull(input, valueClass, valueSerializer)}
				} else {
					0 until len foreach {_ => coll += kryo.readObject(input, keyClass, keySerializer) -> kryo.readObject(input, valueClass, valueSerializer) }
				}
			} else {
				0 until len foreach {_ => coll += kryo.readClassAndObject(input) -> kryo.readClassAndObject(input) }
			}
		} 
		
		refResolver.setReadObject(refId, coll)
		coll
	}

	override def write (kryo : Kryo, output: Output, obj: Map[_, _]) = {
		val collection: Map[_, _] = obj
		val len = if (length != 0) length else {
			val size = collection.size
			output.writeInt(size, true)
			size
		}
		
	    if(classOf[SortedMap[_,_]].isAssignableFrom(obj.getClass())) {
			val ordering = obj.asInstanceOf[SortedMap[_,_]].ordering
			kryo.writeClassAndObject(output, ordering)
		}
	
		if (len != 0) { 
			if (keySerializer != null) {
				if (elementsCanBeNull) {
					collection.foreach { 
						case (k,v) => { 
							kryo.writeObjectOrNull(output, k, keySerializer)
							kryo.writeObjectOrNull(output, v, valueSerializer) 
						}
					}
				} else {
					collection.foreach { 
						case (k,v) => { 
							kryo.writeObject(output, k, keySerializer)
							kryo.writeObject(output, v, valueSerializer) 
						}
					}
				}
			} else {
				collection.foreach { 
					case (k,v) => { 
						kryo.writeClassAndObject(output, k)
						kryo.writeClassAndObject(output, v) 
					}
				}
			}
		}
	}

}

class ScalaSetSerializer ( val kryo: Kryo ) extends Serializer[Set[_]] {
	var elementsCanBeNull = true
	var serializer: Serializer[_] = null
	var elementClass: Class[_]  = null
	var length:Int = 0
	var class2constuctor = immutable.Map[Class[_], Constructor[_]]()


	/** @param elementsCanBeNull False if all elements are not null. This saves 1 byte per element if elementClass is set. True if it
	 *           is not known (default). */
	def setElementsCanBeNull (_elementsCanBeNull: Boolean) = {
		elementsCanBeNull = _elementsCanBeNull
	}

	/** @param elementClass The concrete class of each element. This saves 1-2 bytes per element. The serializer registered for the
	 *           specified class will be used. Set to null if the class is not known or varies per element (default). */
	def setElementClass (_elementClass: Class[_]) = {
		elementClass = _elementClass
		serializer = if(elementClass == null) null else kryo.getRegistration(elementClass).getSerializer()
	}

	/** Sets the number of objects in the collection. Saves 1-2 bytes. */
	def setLength (_length: Int) = {
		length = _length
	}

	/** @param elementClass The concrete class of each element. This saves 1-2 bytes per element. Set to null if the class is not
	 *           known or varies per element (default).
	 * @param serializer The serializer to use for each element. */
	def setElementClass (_elementClass: Class[_], _serializer: Serializer[_]) = {
		elementClass = _elementClass
		serializer = _serializer
	}

	//override 
	def create(kryo: Kryo, input: Input, typ: Class[Set[_]]): Set[_]  = {
		val len = if (length != 0) length else input.readInt(true)
		
		var coll: Set[Any] = 
			if(classOf[SortedSet[_]].isAssignableFrom(typ)) {
				// Read ordering and set it for this collection 
				implicit val setOrdering = kryo.readClassAndObject(input).asInstanceOf[scala.math.Ordering[Any]]
				try {
				val constructor = 
					class2constuctor.get(typ) getOrElse 
					{  
					   val constr = typ.getDeclaredConstructor(classOf[scala.math.Ordering[_]])
					   class2constuctor += typ->constr
					   constr
					} 
				constructor.newInstance(setOrdering).asInstanceOf[Set[Any]].empty 
				} catch { case _: Throwable => kryo.newInstance(typ).asInstanceOf[Set[Any]].empty }
			} else {
				kryo.newInstance(typ).asInstanceOf[Set[Any]].empty
			}

		if (len != 0) {
			if (serializer != null) {
				if (elementsCanBeNull) {
					0 until len foreach {_ => coll += kryo.readObjectOrNull(input, elementClass, serializer)}
				} else {
					0 until len foreach {_ => coll += kryo.readObject(input, elementClass, serializer)}
				}
			} else {
				0 until len foreach {_ => coll += kryo.readClassAndObject(input)}
			}
		} 
		
		coll
	}
	
	override def read(kryo: Kryo, input: Input, typ: Class[Set[_]]): Set[_]  = {
		val len = if (length != 0) length else input.readInt(true)
		
		var coll: Set[Any] = 
			if(classOf[SortedSet[_]].isAssignableFrom(typ)) {
				// Read ordering and set it for this collection 
				implicit val setOrdering = kryo.readClassAndObject(input).asInstanceOf[scala.math.Ordering[Any]]
				try {
				val constructor = 
					class2constuctor.get(typ) getOrElse 
					{  
					   val constr = typ.getDeclaredConstructor(classOf[scala.math.Ordering[_]])
					   class2constuctor += typ->constr
					   constr
					} 
				constructor.newInstance(setOrdering).asInstanceOf[Set[Any]].empty 
				} catch { case _: Throwable => kryo.newInstance(typ).asInstanceOf[Set[Any]].empty }
			} else {
				kryo.newInstance(typ).asInstanceOf[Set[Any]].empty
			}

		// FIXME: Currently there is no easy way to get the reference ID of the object being read
		val ref = coll
		val refResolver = kryo.getReferenceResolver
		kryo.reference(ref)
		val refId = refResolver.nextReadId(typ) - 1
		
		if (len != 0) {
			if (serializer != null) {
				if (elementsCanBeNull) {
					0 until len foreach {_ => coll += kryo.readObjectOrNull(input, elementClass, serializer)}
				} else {
					0 until len foreach {_ => coll += kryo.readObject(input, elementClass, serializer)}
				}
			} else {
				0 until len foreach {_ => coll += kryo.readClassAndObject(input)}
			}
		} 
		
		refResolver.setReadObject(refId, coll)
		coll
	}

	override def write (kryo : Kryo, output: Output, obj: Set[_]) = {
		val collection: Set[_] = obj
		val len = if (length != 0) length else {
			val size = collection.size
			output.writeInt(size, true)
			size
		}
		
		if(classOf[SortedSet[_]].isAssignableFrom(obj.getClass())) {
			val ordering = obj.asInstanceOf[SortedSet[_]].ordering
			kryo.writeClassAndObject(output, ordering)
		}
	
		if (len != 0) { 
			if (serializer != null) {
				if (elementsCanBeNull) {
					collection foreach { e => kryo.writeObjectOrNull(output, e, serializer) }
				} else {
					collection foreach { e => kryo.writeObject(output, e, serializer) }
				}
			} else {
				collection foreach { e => kryo.writeClassAndObject(output, e) }
			}
		}
	}
>>>>>>> ddcc7ee5
}<|MERGE_RESOLUTION|>--- conflicted
+++ resolved
@@ -39,441 +39,6 @@
  * @author eedrls
  *
  */
-<<<<<<< HEAD
-class ScalaCollectionSerializer(val kryo: Kryo) extends Serializer[Traversable[_]] {
-  var elementsCanBeNull = true
-  var serializer: Serializer[_] = null
-  var elementClass: Class[_] = null
-  var length: Int = 0
-
-  /**
-   * @param elementsCanBeNull False if all elements are not null. This saves 1 byte per element if elementClass is set. True if it
-   *           is not known (default).
-   */
-  def setElementsCanBeNull(_elementsCanBeNull: Boolean) = {
-    elementsCanBeNull = _elementsCanBeNull
-  }
-
-  /**
-   * @param elementClass The concrete class of each element. This saves 1-2 bytes per element. The serializer registered for the
-   *           specified class will be used. Set to null if the class is not known or varies per element (default).
-   */
-  def setElementClass(_elementClass: Class[_]) = {
-    elementClass = _elementClass
-    serializer = if (elementClass == null) null else kryo.getRegistration(elementClass).getSerializer()
-  }
-
-  /** Sets the number of objects in the collection. Saves 1-2 bytes. */
-  def setLength(_length: Int) = {
-    length = _length
-  }
-
-  /**
-   * @param elementClass The concrete class of each element. This saves 1-2 bytes per element. Set to null if the class is not
-   *           known or varies per element (default).
-   * @param serializer The serializer to use for each element.
-   */
-  def setElementClass(_elementClass: Class[_], _serializer: Serializer[_]) = {
-    elementClass = _elementClass
-    serializer = _serializer
-  }
-
-  //override 
-  def create(kryo: Kryo, input: Input, typ: Class[Traversable[_]]): Traversable[_] = {
-    val len = if (length != 0) length else input.readInt(true)
-    val inst = kryo.newInstance(typ)
-    val coll = inst.asInstanceOf[Traversable[Any]].genericBuilder[Any]
-    if (len != 0) {
-      if (serializer != null) {
-        if (elementsCanBeNull) {
-          0 until len foreach { _ => coll += kryo.readObjectOrNull(input, elementClass, serializer) }
-        } else {
-          0 until len foreach { _ => coll += kryo.readObject(input, elementClass, serializer) }
-        }
-      } else {
-        0 until len foreach { _ => coll += kryo.readClassAndObject(input) }
-      }
-    }
-
-    coll.result
-  }
-
-  override def read(kryo: Kryo, input: Input, typ: Class[Traversable[_]]): Traversable[_] = {
-    val len = if (length != 0) length else input.readInt(true)
-    val inst = kryo.newInstance(typ)
-    val coll = inst.asInstanceOf[Traversable[Any]].genericBuilder[Any]
-
-    // FIXME: Currently there is no easy way to get the reference ID of the object being read
-    val ref = coll
-    val refResolver = kryo.getReferenceResolver
-    kryo.reference(ref)
-    val refId = refResolver.nextReadId(typ) - 1
-
-    if (len != 0) {
-      if (serializer != null) {
-        if (elementsCanBeNull) {
-          0 until len foreach { _ => coll += kryo.readObjectOrNull(input, elementClass, serializer) }
-        } else {
-          0 until len foreach { _ => coll += kryo.readObject(input, elementClass, serializer) }
-        }
-      } else {
-        0 until len foreach { _ => coll += kryo.readClassAndObject(input) }
-      }
-    }
-
-    val c = coll.result
-    refResolver.setReadObject(refId, c)
-    c
-  }
-
-  override def write(kryo: Kryo, output: Output, obj: Traversable[_]) = {
-    val collection: Traversable[_] = obj
-    val len = if (length != 0) length else {
-      val size = collection.size
-      output.writeInt(size, true)
-      size
-    }
-
-    if (len != 0) {
-      if (serializer != null) {
-        if (elementsCanBeNull) {
-          collection.foreach { element: Any => kryo.writeObjectOrNull(output, element, serializer) }
-        } else {
-          collection.foreach { element: Any => kryo.writeObject(output, element, serializer) }
-        }
-      } else {
-        collection.foreach { element: Any => kryo.writeClassAndObject(output, element) }
-      }
-    }
-  }
-}
-
-class ScalaMapSerializer(val kryo: Kryo) extends Serializer[Map[_, _]] {
-  var elementsCanBeNull = true
-  var keySerializer: Serializer[_] = null
-  var valueSerializer: Serializer[_] = null
-  var keyClass: Class[_] = null
-  var valueClass: Class[_] = null
-  var length: Int = 0
-  var class2constuctor = immutable.Map[Class[_], Constructor[_]]()
-
-  /**
-   * @param elementsCanBeNull False if all elements are not null. This saves 1 byte per element if elementClass is set. True if it
-   *           is not known (default).
-   */
-  def setElementsCanBeNull(_elementsCanBeNull: Boolean) = {
-    elementsCanBeNull = _elementsCanBeNull
-  }
-
-  /**
-   * @param keyClass The concrete class of each key. This saves 1-2 bytes per key. The serializer registered for the
-   *           specified class will be used. Set to null if the class is not known or varies per element (default).
-   */
-  def setKeyClass(_keyClass: Class[_]) = {
-    keyClass = _keyClass
-    keySerializer = if (keyClass == null) null else kryo.getRegistration(keyClass).getSerializer()
-  }
-
-  /**
-   * @param valueClass The concrete class of each key. This saves 1-2 bytes per key. The serializer registered for the
-   *           specified class will be used. Set to null if the class is not known or varies per element (default).
-   */
-  def setValueClass(_valueClass: Class[_]) = {
-    valueClass = _valueClass
-    valueSerializer = if (valueClass == null) null else kryo.getRegistration(valueClass).getSerializer()
-  }
-
-  /** Sets the number of objects in the collection. Saves 1-2 bytes. */
-  def setLength(_length: Int) = {
-    length = _length
-  }
-
-  /**
-   * @param keyClass The concrete class of each key. This saves 1-2 bytes per key. Set to null if the class is not
-   *           known or varies per element (default).
-   * @param serializer The serializer to use for each key.
-   */
-  def setKeyClass(_keyClass: Class[_], _serializer: Serializer[_]) = {
-    keyClass = _keyClass
-    keySerializer = _serializer
-  }
-
-  /**
-   * @param keyClass The concrete class of each key. This saves 1-2 bytes per key. Set to null if the class is not
-   *           known or varies per element (default).
-   * @param serializer The serializer to use for each key.
-   */
-  def setValueClass(_valueClass: Class[_], _serializer: Serializer[_]) = {
-    valueClass = _valueClass
-    valueSerializer = _serializer
-  }
-
-  //override 
-  def create(kryo: Kryo, input: Input, typ: Class[Map[_, _]]): Map[_, _] = {
-    val len = if (length != 0) length else input.readInt(true)
-
-    var coll: Map[Any, Any] =
-      if (classOf[SortedMap[_, _]].isAssignableFrom(typ)) {
-        // Read ordering and set it for this collection 
-        implicit val mapOrdering = kryo.readClassAndObject(input).asInstanceOf[scala.math.Ordering[Any]]
-        try typ.getDeclaredConstructor(classOf[scala.math.Ordering[_]]).newInstance(mapOrdering).asInstanceOf[Map[Any, Any]].empty
-        catch { case _: Throwable => kryo.newInstance(typ).asInstanceOf[Map[Any, Any]].empty }
-      } else {
-        kryo.newInstance(typ).asInstanceOf[Map[Any, Any]].empty
-      }
-
-    if (len != 0) {
-      if (keySerializer != null) {
-        if (elementsCanBeNull) {
-          0 until len foreach { _ => coll += kryo.readObjectOrNull(input, keyClass, keySerializer) -> kryo.readObjectOrNull(input, valueClass, valueSerializer) }
-        } else {
-          0 until len foreach { _ => coll += kryo.readObject(input, keyClass, keySerializer) -> kryo.readObject(input, valueClass, valueSerializer) }
-        }
-      } else {
-        0 until len foreach { _ => coll += kryo.readClassAndObject(input) -> kryo.readClassAndObject(input) }
-      }
-    }
-
-    coll
-  }
-
-  override def read(kryo: Kryo, input: Input, typ: Class[Map[_, _]]): Map[_, _] = {
-    val len = if (length != 0) length else input.readInt(true)
-
-    var coll: Map[Any, Any] =
-      if (classOf[SortedMap[_, _]].isAssignableFrom(typ)) {
-        // Read ordering and set it for this collection 
-        implicit val mapOrdering = kryo.readClassAndObject(input).asInstanceOf[scala.math.Ordering[Any]]
-        try {
-          val constructor = class2constuctor.get(typ) getOrElse {
-            val constr = typ.getDeclaredConstructor(classOf[scala.math.Ordering[_]])
-            class2constuctor += typ -> constr
-            constr
-          }
-          constructor.newInstance(mapOrdering).asInstanceOf[Map[Any, Any]].empty
-        } catch { case _: Throwable => kryo.newInstance(typ).asInstanceOf[Map[Any, Any]].empty }
-        //				try typ.getDeclaredConstructor(classOf[scala.math.Ordering[_]]).newInstance(mapOrdering).asInstanceOf[Map[Any,Any]].empty 
-        //				catch { case _ => kryo.newInstance(typ).asInstanceOf[Map[Any,Any]].empty }
-      } else {
-        kryo.newInstance(typ).asInstanceOf[Map[Any, Any]].empty
-      }
-
-    // FIXME: Currently there is no easy way to get the reference ID of the object being read
-    val ref = coll
-    val refResolver = kryo.getReferenceResolver
-    kryo.reference(ref)
-    val refId = refResolver.nextReadId(typ) - 1
-
-    if (len != 0) {
-      if (keySerializer != null) {
-        if (elementsCanBeNull) {
-          0 until len foreach { _ => coll += kryo.readObjectOrNull(input, keyClass, keySerializer) -> kryo.readObjectOrNull(input, valueClass, valueSerializer) }
-        } else {
-          0 until len foreach { _ => coll += kryo.readObject(input, keyClass, keySerializer) -> kryo.readObject(input, valueClass, valueSerializer) }
-        }
-      } else {
-        0 until len foreach { _ => coll += kryo.readClassAndObject(input) -> kryo.readClassAndObject(input) }
-      }
-    }
-
-    refResolver.setReadObject(refId, coll)
-    coll
-  }
-
-  override def write(kryo: Kryo, output: Output, obj: Map[_, _]) = {
-    val collection: Map[_, _] = obj
-    val len = if (length != 0) length else {
-      val size = collection.size
-      output.writeInt(size, true)
-      size
-    }
-
-    if (classOf[SortedMap[_, _]].isAssignableFrom(obj.getClass())) {
-      val ordering = obj.asInstanceOf[SortedMap[_, _]].ordering
-      kryo.writeClassAndObject(output, ordering)
-    }
-
-    if (len != 0) {
-      if (keySerializer != null) {
-        if (elementsCanBeNull) {
-          collection.foreach { tuple: Any =>
-            tuple match {
-              case (k, v) => {
-                kryo.writeObjectOrNull(output, k, keySerializer)
-                kryo.writeObjectOrNull(output, v, valueSerializer)
-              }
-            }
-          }
-        } else {
-          collection.foreach { tuple: Any =>
-            tuple match {
-              case (k, v) => {
-                kryo.writeObject(output, k, keySerializer)
-                kryo.writeObject(output, v, valueSerializer)
-              }
-            }
-          }
-        }
-      } else {
-        collection.foreach { tuple: Any =>
-          tuple match {
-            case (k, v) => {
-              kryo.writeClassAndObject(output, k)
-              kryo.writeClassAndObject(output, v)
-            }
-          }
-        }
-      }
-    }
-  }
-
-}
-
-class ScalaSetSerializer(val kryo: Kryo) extends Serializer[Set[_]] {
-  var elementsCanBeNull = true
-  var serializer: Serializer[_] = null
-  var elementClass: Class[_] = null
-  var length: Int = 0
-  var class2constuctor = immutable.Map[Class[_], Constructor[_]]()
-
-  /**
-   * @param elementsCanBeNull False if all elements are not null. This saves 1 byte per element if elementClass is set. True if it
-   *           is not known (default).
-   */
-  def setElementsCanBeNull(_elementsCanBeNull: Boolean) = {
-    elementsCanBeNull = _elementsCanBeNull
-  }
-
-  /**
-   * @param elementClass The concrete class of each element. This saves 1-2 bytes per element. The serializer registered for the
-   *           specified class will be used. Set to null if the class is not known or varies per element (default).
-   */
-  def setElementClass(_elementClass: Class[_]) = {
-    elementClass = _elementClass
-    serializer = if (elementClass == null) null else kryo.getRegistration(elementClass).getSerializer()
-  }
-
-  /** Sets the number of objects in the collection. Saves 1-2 bytes. */
-  def setLength(_length: Int) = {
-    length = _length
-  }
-
-  /**
-   * @param elementClass The concrete class of each element. This saves 1-2 bytes per element. Set to null if the class is not
-   *           known or varies per element (default).
-   * @param serializer The serializer to use for each element.
-   */
-  def setElementClass(_elementClass: Class[_], _serializer: Serializer[_]) = {
-    elementClass = _elementClass
-    serializer = _serializer
-  }
-
-  //override 
-  def create(kryo: Kryo, input: Input, typ: Class[Set[_]]): Set[_] = {
-    val len = if (length != 0) length else input.readInt(true)
-
-    var coll: Set[Any] =
-      if (classOf[SortedSet[_]].isAssignableFrom(typ)) {
-        // Read ordering and set it for this collection 
-        implicit val setOrdering = kryo.readClassAndObject(input).asInstanceOf[scala.math.Ordering[Any]]
-        try {
-          val constructor =
-            class2constuctor.get(typ) getOrElse
-              {
-                val constr = typ.getDeclaredConstructor(classOf[scala.math.Ordering[_]])
-                class2constuctor += typ -> constr
-                constr
-              }
-          constructor.newInstance(setOrdering).asInstanceOf[Set[Any]].empty
-        } catch { case _: Throwable => kryo.newInstance(typ).asInstanceOf[Set[Any]].empty }
-      } else {
-        kryo.newInstance(typ).asInstanceOf[Set[Any]].empty
-      }
-
-    if (len != 0) {
-      if (serializer != null) {
-        if (elementsCanBeNull) {
-          0 until len foreach { _ => coll += kryo.readObjectOrNull(input, elementClass, serializer) }
-        } else {
-          0 until len foreach { _ => coll += kryo.readObject(input, elementClass, serializer) }
-        }
-      } else {
-        0 until len foreach { _ => coll += kryo.readClassAndObject(input) }
-      }
-    }
-
-    coll
-  }
-
-  override def read(kryo: Kryo, input: Input, typ: Class[Set[_]]): Set[_] = {
-    val len = if (length != 0) length else input.readInt(true)
-
-    var coll: Set[Any] =
-      if (classOf[SortedSet[_]].isAssignableFrom(typ)) {
-        // Read ordering and set it for this collection 
-        implicit val setOrdering = kryo.readClassAndObject(input).asInstanceOf[scala.math.Ordering[Any]]
-        try {
-          val constructor =
-            class2constuctor.get(typ) getOrElse
-              {
-                val constr = typ.getDeclaredConstructor(classOf[scala.math.Ordering[_]])
-                class2constuctor += typ -> constr
-                constr
-              }
-          constructor.newInstance(setOrdering).asInstanceOf[Set[Any]].empty
-        } catch { case _: Throwable => kryo.newInstance(typ).asInstanceOf[Set[Any]].empty }
-      } else {
-        kryo.newInstance(typ).asInstanceOf[Set[Any]].empty
-      }
-
-    // FIXME: Currently there is no easy way to get the reference ID of the object being read
-    val ref = coll
-    val refResolver = kryo.getReferenceResolver
-    kryo.reference(ref)
-    val refId = refResolver.nextReadId(typ) - 1
-
-    if (len != 0) {
-      if (serializer != null) {
-        if (elementsCanBeNull) {
-          0 until len foreach { _ => coll += kryo.readObjectOrNull(input, elementClass, serializer) }
-        } else {
-          0 until len foreach { _ => coll += kryo.readObject(input, elementClass, serializer) }
-        }
-      } else {
-        0 until len foreach { _ => coll += kryo.readClassAndObject(input) }
-      }
-    }
-
-    refResolver.setReadObject(refId, coll)
-    coll
-  }
-
-  override def write(kryo: Kryo, output: Output, obj: Set[_]) = {
-    val collection: Set[_] = obj
-    val len = if (length != 0) length else {
-      val size = collection.size
-      output.writeInt(size, true)
-      size
-    }
-
-    if (classOf[SortedSet[_]].isAssignableFrom(obj.getClass())) {
-      val ordering = obj.asInstanceOf[SortedSet[_]].ordering
-      kryo.writeClassAndObject(output, ordering)
-    }
-
-    if (len != 0) {
-      if (serializer != null) {
-        if (elementsCanBeNull) {
-          collection foreach { e: Any => kryo.writeObjectOrNull(output, e, serializer) }
-        } else {
-          collection foreach { e: Any => kryo.writeObject(output, e, serializer) }
-        }
-      } else {
-        collection foreach { e: Any => kryo.writeClassAndObject(output, e) }
-      }
-    }
-  }
-=======
 class ScalaCollectionSerializer ( val kryo: Kryo ) extends Serializer[Traversable[_]] {
 	var elementsCanBeNull = true
 	var serializer: Serializer[_] = null
@@ -882,5 +447,4 @@
 			}
 		}
 	}
->>>>>>> ddcc7ee5
 }