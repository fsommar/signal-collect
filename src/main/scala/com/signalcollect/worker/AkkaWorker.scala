--- conflicted
+++ resolved
@@ -107,10 +107,6 @@
     workerId = workerId,
     nodeId = nodeId,
     eagerIdleDetection = eagerIdleDetection,
-<<<<<<< HEAD
-    serialization = SerializationExtension(context.system),
-=======
->>>>>>> 11b83674
     messageBus = messageBus,
     log = log,
     storageFactory = storageFactory,
