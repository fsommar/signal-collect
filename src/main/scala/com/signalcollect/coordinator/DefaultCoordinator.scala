--- conflicted
+++ resolved
@@ -42,7 +42,6 @@
 import akka.actor.ActorRef
 import akka.actor.ReceiveTimeout
 import akka.actor.actorRef2Scala
-<<<<<<< HEAD
 import akka.event.Logging.LogLevel
 import akka.event.Logging
 import com.signalcollect.messaging.AkkaProxy
@@ -50,11 +49,6 @@
 import com.signalcollect.interfaces.SentMessagesStats
 import com.signalcollect.interfaces.SentMessagesStats
 import com.signalcollect.interfaces.Logger
-=======
-import com.signalcollect.interfaces.NodeStatus
-import com.signalcollect.interfaces.SentMessagesStats
-import com.signalcollect.interfaces.SentMessagesStats
->>>>>>> ddcc7ee5
 
 // special command for coordinator
 case class OnIdle(action: (DefaultCoordinator[_, _], ActorRef) => Unit)
@@ -62,8 +56,6 @@
 // special reply from coordinator
 case class IsIdle(b: Boolean)
 
-<<<<<<< HEAD
-=======
 /**
  * Incrementor function needs to be defined in its own class to prevent unnecessary
  * closure capture when serialized.
@@ -74,21 +66,13 @@
   }
 }
 
->>>>>>> ddcc7ee5
 class DefaultCoordinator[Id: ClassTag, Signal: ClassTag](
   numberOfWorkers: Int,
   numberOfNodes: Int,
   messageBusFactory: MessageBusFactory,
-<<<<<<< HEAD
   loggerRef: ActorRef,
   heartbeatIntervalInMilliseconds: Long) extends Actor
     with MessageRecipientRegistry
-=======
-  heartbeatIntervalInMilliseconds: Long,
-  val loggingLevel: Int) extends Actor
-    with MessageRecipientRegistry
-    with Logging
->>>>>>> ddcc7ee5
     with Coordinator[Id, Signal]
     with ActorLogging {
 
@@ -103,11 +87,7 @@
     messageBusFactory.createInstance[Id, Signal](
       numberOfWorkers,
       numberOfNodes,
-<<<<<<< HEAD
-      mb => mb.incrementMessagesSentToCoordinator)
-=======
       IncrementorForCoordinator.increment _)
->>>>>>> ddcc7ee5
   }
 
   val heartbeatInterval = heartbeatIntervalInMilliseconds * 1000000 // milliseconds to nanoseconds
@@ -139,10 +119,6 @@
   }
 
   def sendHeartbeat {
-<<<<<<< HEAD
-    log.debug("idle: " + workerStatus.filter(workerStatus => workerStatus != null && workerStatus.isIdle).size + "/" + numberOfWorkers + ", global inbox: " + getGlobalInboxSize)
-=======
->>>>>>> ddcc7ee5
     val currentGlobalQueueSize = getGlobalInboxSize
     val deltaPreviousToCurrent = currentGlobalQueueSize - globalQueueSizeLimitPreviousHeartbeat
     // Linear interpolation to predict future queue size.
