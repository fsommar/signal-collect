/*
 *  @author Philip Stutz
 *
 *  Copyright 2014 University of Zurich
 *
 *  Licensed under the Apache License, Version 2.0 (the "License");
 *  you may not use this file except in compliance with the License.
 *  You may obtain a copy of the License at
 *
 *         http://www.apache.org/licenses/LICENSE-2.0
 *
 *  Unless required by applicable law or agreed to in writing, software
 *  distributed under the License is distributed on an "AS IS" BASIS,
 *  WITHOUT WARRANTIES OR CONDITIONS OF ANY KIND, either express or implied.
 *  See the License for the specific language governing permissions and
 *  limitations under the License.
 *
 */

package com.signalcollect.configuration

import com.esotericsoftware.kryo.Kryo
import com.esotericsoftware.kryo.serializers.DeflateSerializer
import com.esotericsoftware.kryo.Serializer
import com.signalcollect.interfaces.Request
import com.signalcollect.messaging.Command
import com.signalcollect.messaging.AkkaProxy
import com.signalcollect.messaging.Incrementor
import com.signalcollect.factory.messagebus._
import com.signalcollect.factory.mapper.DefaultMapperFactory
import com.signalcollect.worker.AkkaWorker
import com.signalcollect.WorkerCreator
import com.signalcollect.factory.worker.DefaultAkkaWorker

class KryoInit {

  def customize(kryo: Kryo): Unit = {
    kryo.setReferences(true) // Required for cycle between edges and vertices.
    kryo.setCopyReferences(false)
    register(kryo)
  }

  protected def register(kryo: Kryo): Unit = {
    try {
      def register(s: String) {
        kryo.register(Class.forName(s))
      }
      def registerClass(c: Class[_]) {
        kryo.register(c)
      }
      register("scala.Some")
      register("scala.None$")
      register("com.signalcollect.interfaces.SignalMessage")
      register("com.signalcollect.interfaces.BulkSignal")
      register("com.signalcollect.interfaces.BulkSignalNoSourceIds")
      register("com.signalcollect.interfaces.AddVertex")
      register("com.signalcollect.interfaces.AddEdge")
      register("com.signalcollect.WorkerCreator")
      register("scala.Tuple2")
      register("scala.Tuple3")
      register("scala.Tuple4")
      register("scala.Tuple5")
      register("scala.Tuple6")
      register("scala.Tuple7")
      register("scala.Tuple8")
      register("scala.Tuple9")
      register("scala.Tuple10")
      register("scala.Tuple11")
      register("scala.Tuple12")
      register("scala.collection.BitSet")
      register("scala.collection.SortedSet")
      register("scala.util.Left")
      register("scala.util.Right")
      register("scala.collection.SortedMap")     
      register("com.signalcollect.configuration.GraphConfiguration")
      register("com.signalcollect.nodeprovisioning.local.LocalNodeProvisioner")
      register("com.signalcollect.factory.scheduler.Throughput$")
      register("java.lang.Class")
      register("java.lang.Object")
      register("akka.actor.RepointableActorRef")
      register("scala.collection.convert.Wrappers$JMapWrapper")
      register("com.signalcollect.interfaces.EdgeId")
      register("com.signalcollect.interfaces.WorkerStatus")
      register("com.signalcollect.interfaces.NodeStatus")
      register("com.signalcollect.interfaces.Heartbeat")
      register("com.signalcollect.interfaces.WorkerStatistics")
      register("com.signalcollect.interfaces.NodeStatistics")
      register("com.signalcollect.interfaces.SentMessagesStats")
      register("scala.collection.mutable.HashMap")
      register("scala.collection.immutable.HashMap$HashTrieMap")
      register("scala.collection.immutable.Map$EmptyMap$")
      register("scala.collection.immutable.Map$Map1")
      register("scala.collection.immutable.Map$Map2")
      register("scala.collection.immutable.Map$Map3")
      register("scala.collection.immutable.Map$Map4")
      register("scala.collection.immutable.HashSet$HashTrieSet")
      register("scala.collection.immutable.Set$EmptySet$")
      register("scala.collection.immutable.Set$Set1")
      register("scala.collection.immutable.Set$Set2")
      register("scala.collection.immutable.Set$Set3")
      register("scala.collection.immutable.Set$Set4")
      register("scala.collection.immutable.Nil$")
      register("scala.collection.immutable.$colon$colon")
      register("scala.collection.immutable.Vector")
      register("scala.collection.mutable.WrappedArray$ofRef")
      /*register("akka.dispatch.NullMessage$")*/ // Removed this class in akka 2.3.2
      register("akka.actor.SystemGuardian$RegisterTerminationHook$")
      register("akka.actor.ReceiveTimeout$")
      register("akka.remote.EndpointWriter$AckIdleCheckTimer$")
      register("akka.remote.ReliableDeliverySupervisor$GotUid")
      register("akka.remote.EndpointWriter$StoppedReading")
      register("akka.remote.ReliableDeliverySupervisor$Ungate$")
      register("akka.remote.EndpointWriter$FlushAndStop$")
      register("akka.remote.EndpointWriter$OutboundAck")
      register("akka.remote.EndpointWriter$StopReading")
      register("akka.remote.Ack")
      register("akka.actor.Address")
      register("akka.remote.SeqNo")
      register("com.signalcollect.WorkerCreator$$anonfun$create$1")
      register("scala.reflect.ManifestFactory$$anon$1")
      register("scala.reflect.ManifestFactory$$anon$9")
      register("scala.reflect.ManifestFactory$$anon$12")
      register("com.signalcollect.factory.storage.MemoryEfficientStorage$")
      register("com.signalcollect.factory.worker.DefaultAkkaWorker$")
      register("com.signalcollect.coordinator.OnIdle")
      register("com.signalcollect.worker.ScheduleOperations$")
      register("akka.actor.Terminated")
      register("akka.actor.LocalActorRef")
      register("akka.actor.SystemGuardian$TerminationHookDone$")
      register("com.signalcollect.interfaces.Request")
      register("com.signalcollect.deployment.EfficientPageRankVertex")
      register("com.signalcollect.messaging.Command")
      register("com.signalcollect.messaging.Incrementor$$anonfun$1")
      register("com.signalcollect.coordinator.DefaultCoordinator$$anonfun$1")
      register("com.signalcollect.DefaultGraph$$anonfun$10")
      register("com.signalcollect.factory.messagebus.AkkaMessageBusFactory$")
      register("com.signalcollect.factory.mapper.DefaultMapperFactory$")
      register("com.signalcollect.factory.messagebus.BulkAkkaMessageBusFactory")
      register("com.signalcollect.messaging.AbstractMessageBus$$anonfun$1")
      register("com.signalcollect.messaging.AbstractMessageBus$$anonfun$3")
      register("com.signalcollect.messaging.AbstractMessageBus$$anonfun$4")
      register("com.signalcollect.worker.AkkaWorker$$anonfun$1")
<<<<<<< HEAD
      register("com.signalcollect.deployment.SplitLoader")
      register("com.signalcollect.interfaces.AddVertex")
      register("scala.reflect.ManifestFactory$$anon$9")
      register("scala.reflect.ManifestFactory$$anon$12")
      register("com.signalcollect.examples.SplitLoader")
=======
>>>>>>> b7219a76
      register("com.signalcollect.worker.IncrementorForWorker")
      register("akka.remote.RemoteActorRef")
      register("akka.remote.RemoteWatcher$HeartbeatTick$")
      register("akka.remote.RemoteWatcher$ReapUnreachableTick$")
      //register("akka.actor.Identify")
      register("com.signalcollect.examples.EfficientPageRankVertex")
      register("com.signalcollect.TopKFinder")
      register("com.signalcollect.TopKFinder$$anonfun$1")
      register("com.signalcollect.Vertex")
      register("com.signalcollect.util.MemoryEfficientSplayIntSet")
      register("scala.math.Ordering$$anon$9")
      register("scala.math.Ordering$$anonfun$by$1")
      register("scala.math.Ordering$Double$")
      register("com.signalcollect.util.SplayNode")
      register("com.signalcollect.util.IntHashMap")
      registerClass(classOf[Array[Byte]])
      register("akka.remote.RemoteWatcher$HeartbeatTick$")
      register("akka.remote.RemoteWatcher$ReapUnreachableTick$")
      //register("akka.actor.Identify")
      registerClass(classOf[Array[Int]])
      registerClass(classOf[Array[Long]])
      registerClass(classOf[Array[Short]])
      registerClass(classOf[Array[Float]])
      registerClass(classOf[Array[Double]])
      registerClass(classOf[Array[Boolean]])
      registerClass(classOf[Array[String]])
      registerClass(classOf[Array[Object]])
      registerClass(classOf[Array[AnyRef]])
      registerClass(classOf[Array[akka.actor.ActorRef]])
      registerClass(classOf[Array[Array[Byte]]])
      registerClass(classOf[Array[Array[Int]]])
      registerClass(classOf[Array[Array[Long]]])
      registerClass(classOf[Array[Array[Short]]])
      registerClass(classOf[Array[Array[Float]]])
      registerClass(classOf[Array[Array[Double]]])
      registerClass(classOf[Array[Array[Boolean]]])
      registerClass(classOf[Array[Array[String]]])
      registerClass(classOf[Array[Array[Object]]])
      registerClass(classOf[Array[Array[AnyRef]]])
    } catch {
      case t: Throwable => t.printStackTrace
    }
    //registerWithCompression(kryo, classOf[Array[Array[Int]]])
  }

  protected def registerWithCompression(kryo: Kryo, c: Class[_]) {
    kryo.register(c)
    val s = kryo.getSerializer(c)
    kryo.register(c, new DeflateSerializer(s))
  }

}<|MERGE_RESOLUTION|>--- conflicted
+++ resolved
@@ -140,14 +140,11 @@
       register("com.signalcollect.messaging.AbstractMessageBus$$anonfun$3")
       register("com.signalcollect.messaging.AbstractMessageBus$$anonfun$4")
       register("com.signalcollect.worker.AkkaWorker$$anonfun$1")
-<<<<<<< HEAD
       register("com.signalcollect.deployment.SplitLoader")
       register("com.signalcollect.interfaces.AddVertex")
       register("scala.reflect.ManifestFactory$$anon$9")
       register("scala.reflect.ManifestFactory$$anon$12")
       register("com.signalcollect.examples.SplitLoader")
-=======
->>>>>>> b7219a76
       register("com.signalcollect.worker.IncrementorForWorker")
       register("akka.remote.RemoteActorRef")
       register("akka.remote.RemoteWatcher$HeartbeatTick$")
