--- conflicted
+++ resolved
@@ -27,11 +27,7 @@
   extensions = ["com.romix.akka.serialization.kryo.KryoSerializationExtension$"]
 
   # Event handlers to register at boot time (Logging$DefaultLogger logs to STDOUT)
-<<<<<<< HEAD
-  loggers = ["com.signalcollect.console.ConsoleLogger"]
-=======
   loggers = ["akka.event.Logging$DefaultLogger", "com.signalcollect.console.ConsoleLogger"]
->>>>>>> 11b83674
 
     """ +
     {
@@ -98,10 +94,7 @@
       "scala.util.Left" = kryo
       "scala.util.Right" = kryo
       "scala.collection.SortedMap" = kryo
-<<<<<<< HEAD
       "scala.collection.mutable.WrappedArray$ofRef" = kryo
-=======
->>>>>>> 11b83674
       "akka.actor.SystemGuardian$RegisterTerminationHook$" = kryo
       "akka.actor.ReceiveTimeout$" = kryo
       "akka.remote.ReliableDeliverySupervisor$GotUid" = kryo
@@ -171,10 +164,6 @@
       "akka.actor.Identify" = java
       "akka.actor.ActorRef" = java
       "akka.actor.ActorIdentity" = java
-<<<<<<< HEAD
-      "com.signalcollect.Vertex" = kryo
-=======
->>>>>>> 11b83674
     """ +
     {
       if (!kryoRegistrations.isEmpty) {
