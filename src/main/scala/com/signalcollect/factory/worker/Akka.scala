--- conflicted
+++ resolved
@@ -33,7 +33,7 @@
  *  The default Akka worker implementation.
  */
 object DefaultAkkaWorker extends WorkerFactory {
-  def createInstance[Id: ClassTag, Signal: ClassTag](
+  override def createInstance[Id: ClassTag, Signal: ClassTag](
     workerId: Int,
     numberOfWorkers: Int,
     numberOfNodes: Int,
@@ -41,25 +41,18 @@
     mapperFactory: MapperFactory,
     storageFactory: StorageFactory,
     schedulerFactory: SchedulerFactory,
-    heartbeatIntervalInMilliseconds: Int): WorkerActor[Id, Signal] = {
+    heartbeatIntervalInMilliseconds: Int,
+    eagerIdleDetection:Boolean): WorkerActor[Id, Signal] = {
     new AkkaWorker[Id, Signal](
       workerId,
       numberOfWorkers,
       numberOfNodes,
-<<<<<<< HEAD
       messageBusFactory,
       mapperFactory,
       storageFactory,
       schedulerFactory,
-      heartbeatIntervalInMilliseconds)
-=======
-      config.messageBusFactory,
-      config.mapperFactory,
-      config.storageFactory,
-      config.schedulerFactory,
-      config.heartbeatIntervalInMilliseconds,
-      config.eagerIdleDetection)
->>>>>>> fcfb93ca
+      heartbeatIntervalInMilliseconds,
+      eagerIdleDetection)
   }
   override def toString: String = "DefaultAkkaWorker"
 }