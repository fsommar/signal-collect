/*
 *  @author Philip Stutz
 *  
 *  Copyright 2010 University of Zurich
 *      
 *  Licensed under the Apache License, Version 2.0 (the "License");
 *  you may not use this file except in compliance with the License.
 *  You may obtain a copy of the License at
 *  
 *         http://www.apache.org/licenses/LICENSE-2.0
 *  
 *  Unless required by applicable law or agreed to in writing, software
 *  distributed under the License is distributed on an "AS IS" BASIS,
 *  WITHOUT WARRANTIES OR CONDITIONS OF ANY KIND, either express or implied.
 *  See the License for the specific language governing permissions and
 *  limitations under the License.
 *  
 */

package com.signalcollect

import java.lang.management.ManagementFactory
import java.util.concurrent.TimeUnit
import java.util.concurrent.TimeoutException
import scala.Array.canBuildFrom
import scala.concurrent.Await
import scala.concurrent.duration.Duration
import scala.concurrent.duration.FiniteDuration
import scala.language.postfixOps
import scala.reflect.ClassTag
import com.signalcollect.console._
import com.signalcollect.messaging.AkkaProxy
import com.signalcollect.messaging.DefaultVertexToWorkerMapper
import com.sun.management.OperatingSystemMXBean
import net.liftweb.json._
import net.liftweb.json.JsonDSL._
import com.signalcollect.configuration._
import com.signalcollect.coordinator._
import com.signalcollect.interfaces._
import com.signalcollect.messaging.AkkaProxy
import com.signalcollect.messaging.DefaultVertexToWorkerMapper
import com.sun.management.OperatingSystemMXBean
import akka.actor.ActorRef
import akka.actor.ActorSystem
import akka.actor.Props
import akka.actor.actorRef2Scala
import akka.japi.Creator
import akka.pattern.ask
import akka.util.Timeout
import com.signalcollect.coordinator.OnIdle
import com.signalcollect.coordinator.IsIdle
import scala.language.postfixOps
import com.signalcollect.interfaces.ComplexAggregation
import java.net.InetSocketAddress

/**
 * Creator in separate class to prevent excessive closure-capture of the DefaultGraph class (Error[java.io.NotSerializableException DefaultGraph])
 */
case class WorkerCreator[Id: ClassTag, Signal: ClassTag](
  workerId: Int,
  workerFactory: WorkerFactory,
  numberOfWorkers: Int,
  numberOfNodes: Int,
  config: GraphConfiguration) extends Creator[WorkerActor[Id, Signal]] {
  def create: WorkerActor[Id, Signal] = workerFactory.createInstance[Id, Signal](
    workerId,
    numberOfWorkers,
    numberOfNodes,
    config)
}

/**
 * Creator in separate class to prevent excessive closure-capture of the DefaultGraph class (Error[java.io.NotSerializableException DefaultGraph])
 */
case class CoordinatorCreator[Id: ClassTag, Signal: ClassTag](
  numberOfWorkers: Int,
  numberOfNodes: Int,
  messageBusFactory: MessageBusFactory,
  logger: ActorRef,
  heartbeatIntervalInMilliseconds: Long)
  extends Creator[DefaultCoordinator[Id, Signal]] {
  def create: DefaultCoordinator[Id, Signal] = new DefaultCoordinator[Id, Signal](
    numberOfWorkers,
    numberOfNodes,
    messageBusFactory,
    logger,
    heartbeatIntervalInMilliseconds)
}

/**
 * Default graph implementation.
 *
 * Provisions the resources and initializes the workers and the coordinator.
 */
class DefaultGraph[@specialized(Int, Long) Id: ClassTag, @specialized(Int, Long, Float, Double) Signal: ClassTag](
  val config: GraphConfiguration = GraphConfiguration()) extends Graph[Id, Signal] {

  val akkaConfig = AkkaConfig.get(config.akkaMessageCompression, config.serializeMessages, config.loggingLevel, config.kryoRegistrations)
  override def toString: String = "DefaultGraph"

  val system: ActorSystem = ActorSystem("SignalCollect", akkaConfig)
  val log = system.log
  ActorSystemRegistry.register(system)

  val console = {
    if (config.consoleEnabled) {
      new ConsoleServer[Id](config)
    } else {
      null
    }
  }

  log.debug("Requesting nodes ...")
  val nodeActors = config.nodeProvisioner.getNodes(akkaConfig).sorted
  log.debug(s"Received ${nodeActors.length} nodes.")
  // Bootstrap => sent and received messages are not counted for termination detection. 
  val bootstrapNodeProxies = nodeActors map (AkkaProxy.newInstance[NodeActor](_)) // MessageBus not initialized at this point.
  val parallelBootstrapNodeProxies = bootstrapNodeProxies.par
  val numberOfNodes = bootstrapNodeProxies.length

  val numberOfWorkers = bootstrapNodeProxies.par map (_.numberOfCores) sum

  parallelBootstrapNodeProxies foreach (_.initializeMessageBus(numberOfWorkers, numberOfNodes, config.messageBusFactory))

  parallelBootstrapNodeProxies.foreach(_.setStatusReportingInterval(config.heartbeatIntervalInMilliseconds))

  val mapper = new DefaultVertexToWorkerMapper(numberOfWorkers)

  val workerActors: Array[ActorRef] = {
    val actors = new Array[ActorRef](numberOfWorkers)
    var workerId = 0
    for (node <- bootstrapNodeProxies) {
      for (core <- 0 until node.numberOfCores) {
        val workerCreator = WorkerCreator[Id, Signal](
          workerId,
          config.workerFactory,
          numberOfWorkers,
          numberOfNodes,
          config)
        val workerName = node.createWorker(workerId, config.akkaDispatcher, workerCreator.create _)
        actors(workerId) = system.actorFor(workerName)
        workerId += 1
      }
    }
    actors
  }

  val loggerActor: ActorRef = system.actorFor("akka://SignalCollect/system/log1-ConsoleLogger")

  val coordinatorActor: ActorRef = {
    val coordinatorCreator = CoordinatorCreator[Id, Signal](
      numberOfWorkers,
      numberOfNodes,
      config.messageBusFactory,
      loggerActor,
      config.heartbeatIntervalInMilliseconds)
    config.akkaDispatcher match {
      case EventBased => system.actorOf(Props[DefaultCoordinator[Id, Signal]].withCreator(coordinatorCreator.create), name = "Coordinator")
      case Pinned => system.actorOf(Props[DefaultCoordinator[Id, Signal]].withCreator(coordinatorCreator.create).withDispatcher("akka.actor.pinned-dispatcher"), name = "Coordinator")
    }
  }

  if (console != null) { console.setCoordinator(coordinatorActor) }

  // Bootstrap => sent and received messages are not counted for termination detection. 
  val bootstrapWorkerProxies = workerActors map (AkkaProxy.newInstance[Worker[Id, Signal]](_)) // MessageBus not initialized at this point.
  val coordinatorProxy = AkkaProxy.newInstance[Coordinator[Id, Signal]](coordinatorActor) // MessageBus not initialized at this point.

  initializeMessageBuses

  def initializeMessageBuses {
    log.debug("Default graph is initializing registries ...")
    val registries: List[MessageRecipientRegistry] = coordinatorProxy :: bootstrapWorkerProxies.toList ++ bootstrapNodeProxies.toList
    for (registry <- registries.par) {
      //      log.debug(s"Registering coordinator on $registry.")
      registry.registerCoordinator(coordinatorActor)
      //      log.debug(s"Done registering coordinator on $registry.")
      //      log.debug(s"Registering logger on $registry.")
      registry.registerLogger(loggerActor)
      //      log.debug(s"Done registering logger on $registry.")
      for (workerId <- 0 until numberOfWorkers) {
        //        log.debug(s"Registering worker $workerId on $registry.")
        registry.registerWorker(workerId, workerActors(workerId))
        //        log.debug(s"Done registering worker $workerId on $registry.")
      }
      for (nodeId <- 0 until numberOfNodes) {
        //        log.debug(s"Registering node $nodeId on $registry.")
        registry.registerNode(nodeId, nodeActors(nodeId))
        //        log.debug(s"Done registering node $nodeId on $registry.")
      }
    }
    log.debug("All registries have been fully initialized.")
  }

  lazy val workerApi = coordinatorProxy.getWorkerApi
  lazy val graphEditor = coordinatorProxy.getGraphEditor

  /** GraphApi */

  def execute: ExecutionInformation = execute(ExecutionConfiguration)

  /**
   * Returns the time it took to execute `operation`
   *
   * @note Only works if operation is blocking
   */
  def measureTime(operation: () => Unit): Duration = {
    val startTime = System.nanoTime
    operation()
    val stopTime = System.nanoTime
    new FiniteDuration(stopTime - startTime, TimeUnit.NANOSECONDS)
  }

  def execute(parameters: ExecutionConfiguration): ExecutionInformation = {
    if (console != null) { console.setExecutionConfiguration(parameters) }
    val executionStartTime = System.nanoTime
    val stats = ExecutionStatistics()
    workerApi.setSignalThreshold(parameters.signalThreshold)
    workerApi.setCollectThreshold(parameters.collectThreshold)
    val jvmCpuStartTime = getJVMCpuTime
    parameters.executionMode match {
      case ExecutionMode.Synchronous =>
        stats.computationTime = measureTime(() => synchronousExecution(stats, parameters.timeLimit, parameters.stepsLimit, parameters.globalTerminationCondition))
      case ExecutionMode.OptimizedAsynchronous =>
        stats.computationTime = measureTime(() => optimizedAsynchronousExecution(stats, parameters.timeLimit, parameters.globalTerminationCondition))
      case ExecutionMode.PureAsynchronous =>
        stats.computationTime = measureTime(() => pureAsynchronousExecution(stats, parameters.timeLimit, parameters.globalTerminationCondition))
      case ExecutionMode.ContinuousAsynchronous =>
        workerApi.startComputation
        stats.terminationReason = TerminationReason.Ongoing
      case ExecutionMode.Interactive =>
        new InteractiveExecution[Id](this, console, stats, parameters).run()
    }
    stats.jvmCpuTime = new FiniteDuration(getJVMCpuTime - jvmCpuStartTime, TimeUnit.NANOSECONDS)
    val executionStopTime = System.nanoTime
    stats.totalExecutionTime = new FiniteDuration(executionStopTime - executionStartTime, TimeUnit.NANOSECONDS)
    val workerStatistics = workerApi.getIndividualWorkerStatistics // TODO: Refactor to use cached values in order to reduce latency.
    ExecutionInformation(config, numberOfWorkers, parameters, stats, workerStatistics.fold(WorkerStatistics())(_ + _), workerStatistics)
  }

  protected def synchronousExecution(
    stats: ExecutionStatistics,
    timeLimit: Option[Long],
    stepsLimit: Option[Long],
    globalTerminationCondition: Option[GlobalTerminationCondition[_]]) {
    var converged = false
    var globalTermination = false
    var interval = 0l
    if (globalTerminationCondition.isDefined) {
      interval = globalTerminationCondition.get.aggregationInterval
    }
    val startTime = System.nanoTime
    val nanosecondLimit = timeLimit.getOrElse(0l) * 1000000l
    while (!converged && !isTimeLimitReached && !isStepsLimitReached && !globalTermination) {
      workerApi.signalStep
      awaitIdle
      stats.signalSteps += 1
      converged = workerApi.collectStep
      stats.collectSteps += 1
      if (shouldCheckGlobalCondition) {
        globalTermination = isGlobalTerminationConditionMet(globalTerminationCondition.get)
      }
    }
    if (converged) {
      stats.terminationReason = TerminationReason.Converged
    } else if (globalTermination) {
      stats.terminationReason = TerminationReason.GlobalConstraintMet
    } else if (isStepsLimitReached) {
      stats.terminationReason = TerminationReason.ComputationStepLimitReached
    } else {
      stats.terminationReason = TerminationReason.TimeLimitReached
    }
    def shouldCheckGlobalCondition = interval > 0 && stats.collectSteps % interval == 0
    def isGlobalTerminationConditionMet[ResultType](gtc: GlobalTerminationCondition[ResultType]): Boolean = {
      val globalAggregateValue = workerApi.aggregateAll(gtc.aggregationOperation)
      gtc.shouldTerminate(globalAggregateValue)
    }
    def remainingTimeLimit = nanosecondLimit - (System.nanoTime - startTime)
    def isTimeLimitReached = timeLimit.isDefined && remainingTimeLimit <= 0
    def isStepsLimitReached = stepsLimit.isDefined && stats.collectSteps >= stepsLimit.get
  }

  class InteractiveExecution[Id](
    graph: Graph[Id, Signal],
    console: ConsoleServer[Id],
    stats: ExecutionStatistics,
    parameters: ExecutionConfiguration) extends Execution {
    var conditions = Map[String,BreakCondition]()
    var state = "initExecution"
    var iteration = 0
    if (console != null) { console.setInteractor(this) }
    graph.snapshot
    var converged = false
    var globalTermination = false
    var interval = 0l
    @volatile var steps = 0
    @volatile var userTermination = false
    var resetting = false
    val lock: AnyRef = new Object()
    if (parameters.globalTerminationCondition.isDefined) {
      interval = parameters.globalTerminationCondition.get.aggregationInterval
    }
    val startTime = System.nanoTime
    val nanosecondLimit = parameters.timeLimit.getOrElse(0l) * 1000000l

    // user break condition management
    var conditionCounter = 0
<<<<<<< HEAD
    var conditionsReached = Map[String,String]()
=======
    var conditions = Map[String, BreakCondition]()
    var conditionsReached = Map[String, String]()
>>>>>>> c61108fe
    def addCondition(condition: BreakCondition) {
      conditionCounter += 1
      conditions += (conditionCounter.toString -> condition)
    }
    def removeCondition(id: String) {
      conditions -= id
    }

    def step() {
      lock.synchronized {
        steps = 1
        lock.notifyAll
      }
    }
    def collect() {
      lock.synchronized {
        steps = state match {
          case "pausedBeforeChecksBeforeSignal" => 5
          case "pausedBeforeSignal" => 4
          case "pausedBeforeChecksBeforeCollect" => 3
          case "pausedBeforeCollect" => 2
          case "pausedBeforeGlobalChecks" => 1
        }
        lock.notifyAll
      }
    }
    def continue() {
      lock.synchronized {
        steps = -1
        lock.notifyAll
      }
    }
    def pause() {
      steps = 0
    }
    def reset() {
      pause
      lock.synchronized {
        setState("resetting")
        resetting = true
        conditionsReached = Map[String,String]()
        steps = 0
        iteration = 0
        graph.reset
        graph.restore
        lock.notifyAll
      }
    }
    def terminate() {
      userTermination = true
      setState("terminating")
      resetting = true
      pause
      continue
    }

    def setState(s: String) {
      state = s
      console.sockets.updateClientState()
    }
    def run() {
      lock.synchronized {
        while (!userTermination) { //!converged && !isTimeLimitReached && !isStepsLimitReached && !globalTermination) {
          iteration += 1
          while (steps == 0 && !resetting) {
            setState("pausedBeforeChecksBeforeSignal")
            try { lock.wait } catch {
              case e: InterruptedException =>
            }
          }
          if (!resetting) {
            setState("checksBeforeSignal")
            conditionsReached = workerApi.aggregateAll(
              new BreakConditionsAggregator(conditions))
            if (conditionsReached.size > 0) {
              steps = 0
              setState("pausing")
            }
            if (steps > 0) { steps -= 1 }
          }
          while (steps == 0 && !resetting) {
            setState("pausedBeforeSignal")
            try { lock.wait } catch {
              case e: InterruptedException =>
            }
          }
          if (!resetting) {
            setState("signalling")
            // signal
            workerApi.signalStep
            awaitIdle
            stats.signalSteps += 1
            if (steps > 0) { steps -= 1 }
          }
          while (steps == 0 && !resetting) {
            setState("pausedBeforeChecksBeforeCollect")
            try { lock.wait } catch {
              case e: InterruptedException =>
            }
          }
          if (!resetting) {
            setState("checksBeforeCollect")
            conditionsReached = workerApi.aggregateAll(
              new BreakConditionsAggregator(conditions))
            if (conditionsReached.size > 0) {
              steps = 0
              setState("pausing")
            }
            if (steps > 0) { steps -= 1 }
          }
          while (steps == 0 && !resetting) {
            setState("pausedBeforeCollect")
            try { lock.wait } catch {
              case e: InterruptedException =>
            }
          }
          if (!resetting) {
            // collect
            setState("collecting")
            converged = workerApi.collectStep
            lock.notifyAll
            stats.collectSteps += 1
            if (steps > 0) { steps -= 1 }
          }
          while (steps == 0 && !resetting) {
            setState("pausedBeforeGlobalChecks")
            try { lock.wait } catch {
              case e: InterruptedException =>
            }
          }
          if (!resetting) {
            if (shouldCheckGlobalCondition) {
              setState("globalTerminationCheck")
              globalTermination = isGlobalTerminationConditionMet(parameters.globalTerminationCondition.get)
            }
            if (steps > 0) { steps -= 1 }
          } else {
            resetting = false
          }
        }
      }

      if (converged) {
        stats.terminationReason = TerminationReason.Converged
      } else if (userTermination) {
        stats.terminationReason = TerminationReason.TerminatedByUser
      } else if (globalTermination) {
        stats.terminationReason = TerminationReason.GlobalConstraintMet
      } else if (isStepsLimitReached) {
        stats.terminationReason = TerminationReason.ComputationStepLimitReached
      } else {
        stats.terminationReason = TerminationReason.TimeLimitReached
      }
      def shouldCheckGlobalCondition = interval > 0 && stats.collectSteps % interval == 0
      def isGlobalTerminationConditionMet[ResultType](gtc: GlobalTerminationCondition[ResultType]): Boolean = {
        val globalAggregateValue = workerApi.aggregateAll(gtc.aggregationOperation)
        gtc.shouldTerminate(globalAggregateValue)
      }
      def remainingTimeLimit = nanosecondLimit - (System.nanoTime - startTime)
      def isTimeLimitReached = parameters.timeLimit.isDefined && remainingTimeLimit <= 0
      def isStepsLimitReached = parameters.stepsLimit.isDefined && stats.collectSteps >= parameters.stepsLimit.get
    }
  }

  protected def optimizedAsynchronousExecution(stats: ExecutionStatistics,
    timeLimit: Option[Long],
    globalTerminationCondition: Option[GlobalTerminationCondition[_]]) = {
    val startTime = System.nanoTime
    workerApi.signalStep
    stats.signalSteps += 1
    val millisecondsSpentAlready = (System.nanoTime - startTime) / 1000000l
    var adjustedTimeLimit: Option[Long] = None
    if (timeLimit.isDefined) {
      adjustedTimeLimit = Some(timeLimit.get - millisecondsSpentAlready)
    }
    pureAsynchronousExecution(stats, adjustedTimeLimit, globalTerminationCondition)
  }

  protected def pureAsynchronousExecution(
    stats: ExecutionStatistics,
    timeLimit: Option[Long],
    globalTerminationCondition: Option[GlobalTerminationCondition[_]]) {
    workerApi.startComputation
    (timeLimit, globalTerminationCondition) match {
      case (None, None) =>
        awaitIdle
      case (Some(limit), None) =>
        val converged = awaitIdle(limit * 1000000l)
        if (converged) {
          stats.terminationReason = TerminationReason.Converged
        } else {
          stats.terminationReason = TerminationReason.TimeLimitReached
        }
      case (None, Some(globalCondition)) =>
        val aggregationOperation = globalCondition.aggregationOperation
        val interval = globalCondition.aggregationInterval * 1000000l
        var lastAggregationOperationTime = System.nanoTime - interval
        var converged = false
        var globalTermination = false
        while (!converged && !isGlobalTerminationConditionMet(globalCondition)) {
          if (intervalHasPassed) {
            lastAggregationOperationTime = System.nanoTime
            globalTermination = isGlobalTerminationConditionMet(globalCondition)
          }
          // waits for whichever remaining time interval/limit is shorter
          converged = awaitIdle(remainingIntervalTime)
        }
        if (converged) {
          stats.terminationReason = TerminationReason.Converged
        } else {
          stats.terminationReason = TerminationReason.GlobalConstraintMet
        }
        def intervalHasPassed = remainingIntervalTime <= 0
        def remainingIntervalTime = interval - (System.nanoTime - lastAggregationOperationTime)
        def isGlobalTerminationConditionMet[ValueType](gtc: GlobalTerminationCondition[ValueType]): Boolean = {
          workerApi.pauseComputation
          val globalAggregateValue = workerApi.aggregateAll(gtc.aggregationOperation)
          workerApi.startComputation
          gtc.shouldTerminate(globalAggregateValue)
        }
      case (Some(limit), Some(globalCondition)) =>
        val aggregationOperation = globalCondition.aggregationOperation
        val timeLimitNanoseconds = limit * 1000000l
        val interval = globalCondition.aggregationInterval * 1000000l
        val startTime = System.nanoTime
        var lastAggregationOperationTime = System.nanoTime - interval
        var converged = false
        var globalTermination = false
        while (!converged && !globalTermination && !isTimeLimitReached) {
          if (intervalHasPassed) {
            lastAggregationOperationTime = System.nanoTime
            globalTermination = isGlobalTerminationConditionMet(globalCondition)
          }
          // waits for whichever remaining time interval/limit is shorter
          converged = awaitIdle(math.min(remainingIntervalTime, remainingTimeLimit))
        }
        if (converged) {
          stats.terminationReason = TerminationReason.Converged
        } else if (globalTermination) {
          stats.terminationReason = TerminationReason.GlobalConstraintMet
        } else {
          stats.terminationReason = TerminationReason.TimeLimitReached
        }
        def intervalHasPassed = remainingIntervalTime <= 0
        def isGlobalTerminationConditionMet[ResultType](gtc: GlobalTerminationCondition[ResultType]): Boolean = {
          workerApi.pauseComputation
          val globalAggregateValue = workerApi.aggregateAll(gtc.aggregationOperation)
          workerApi.startComputation
          gtc.shouldTerminate(globalAggregateValue)
        }
        def remainingIntervalTime = interval - (System.nanoTime - lastAggregationOperationTime)
        def elapsedTimeNanoseconds = System.nanoTime - startTime
        def remainingTimeLimit = timeLimitNanoseconds - elapsedTimeNanoseconds
        def isTimeLimitReached = remainingTimeLimit <= 0
    }
    workerApi.pauseComputation
  }

  def awaitIdle {
    awaitIdle(Duration.create(1000, TimeUnit.DAYS).toNanos)
  }

  def awaitIdle(timeoutNanoseconds: Long): Boolean = {
    if (timeoutNanoseconds > 1000000000) {
      implicit val timeout = Timeout(new FiniteDuration(timeoutNanoseconds, TimeUnit.NANOSECONDS))
      // Add a new "on idle" action to the coordinator actors. The action is to send a message back to ourselves.
      val resultFuture = coordinatorActor ? OnIdle((c: DefaultCoordinator[_, _], s: ActorRef) => s ! IsIdle(true))
      try {
        val result = Await.result(resultFuture, timeout.duration)
        true
      } catch {
        case timeout: TimeoutException => false
      }
    } else {
      false
    }
  }

  def getJVMCpuTime = {
    val bean = ManagementFactory.getOperatingSystemMXBean
    if (!bean.isInstanceOf[OperatingSystemMXBean]) {
      0
    } else {
      (bean.asInstanceOf[OperatingSystemMXBean]).getProcessCpuTime
    }
  }

  /** WorkerApi */

  def recalculateScores = workerApi.recalculateScores

  def recalculateScoresForVertexWithId(vertexId: Id) = workerApi.recalculateScoresForVertexWithId(vertexId)

  def isIdle = coordinatorProxy.isIdle

  def shutdown = {
    parallelBootstrapNodeProxies.foreach(_.shutdown)
    system.shutdown
    system.awaitTermination
  }

  def forVertexWithId[VertexType <: Vertex[Id, _], ResultType](vertexId: Id, f: VertexType => ResultType): ResultType = {
    workerApi.forVertexWithId(vertexId, f)
  }

  def foreachVertex(f: (Vertex[Id, _]) => Unit) = workerApi.foreachVertex(f)

  def foreachVertexWithGraphEditor(f: GraphEditor[Id, Signal] => Vertex[Id, _] => Unit) = workerApi.foreachVertexWithGraphEditor(f)

  def aggregate[ResultType](aggregationOperation: ComplexAggregation[_, ResultType]): ResultType = {
    workerApi.aggregateAll(aggregationOperation)
  }

  def setUndeliverableSignalHandler(h: (Signal, Id, Option[Id], GraphEditor[Id, Signal]) => Unit) = workerApi.setUndeliverableSignalHandler(h)

  /**
   *  Resets operation statistics and removes all the vertices and edges in this graph.
   *  Leaves the message counters untouched.
   */
  def reset {
    workerApi.reset
  }

  //------------------GraphApi------------------

  /**
   *  Sends `signal` to the vertex with id `vertexId` using the virtual edge id 'edgeId'.
   *  Blocks until the operation has completed if `blocking` is true.
   */
  def sendSignal(signal: Signal, targetId: Id, sourceId: Option[Id], blocking: Boolean) {
    graphEditor.sendSignal(signal, targetId, sourceId, blocking)
    graphEditor.flush
  }

  /**
   *  Adds `vertex` to the graph.
   *
   *  @note If a vertex with the same id already exists, then this operation will be ignored and NO warning is logged.
   */
  def addVertex(vertex: Vertex[Id, _], blocking: Boolean = false) {
    graphEditor.addVertex(vertex, blocking)
  }

  /**
   *  Adds `edge` to the graph.
   *
   *  @note If no vertex with the required source id is found, then the operation is ignored and a warning is logged.
   *  @note If an edge with the same id already exists, then this operation will be ignored and NO warning is logged.
   */
  def addEdge(sourceVertexId: Id, edge: Edge[Id], blocking: Boolean) {
    graphEditor.addEdge(sourceVertexId, edge, blocking)
  }

  /**
   *  Removes the vertex with id `vertexId` from the graph.
   *
   *  @note If no vertex with this id is found, then the operation is ignored and a warning is logged.
   */
  def removeVertex(vertexId: Id, blocking: Boolean = false) {
    graphEditor.removeVertex(vertexId, blocking)
  }

  /**
   *  Removes the edge with id `edgeId` from the graph.
   *
   *  @note If no vertex with the required source id is found, then the operation is ignored and a warning is logged.
   *  @note If no edge with with this id is found, then this operation will be ignored and a warning is logged.
   */
  def removeEdge(edgeId: EdgeId[Id], blocking: Boolean = false) {
    graphEditor.removeEdge(edgeId, blocking)
  }

  /**
   *  Loads a graph using the provided `graphModification` function.
   *  Blocks until the operation has completed if `blocking` is true.
   *
   *  @note The vertexIdHint can be used to supply a characteristic vertex ID to give a hint to the system on which worker
   *        the loading function will be able to exploit locality.
   *  @note For distributed graph loading use separate calls of this method with vertexIdHints targeting different workers.
   */
  def modifyGraph(graphModification: GraphEditor[Id, Signal] => Unit, vertexIdHint: Option[Id] = None, blocking: Boolean = false) {
    graphEditor.modifyGraph(graphModification, vertexIdHint, blocking)
  }

  /**
   *  Loads a graph using the provided iterator of `graphModification` functions.
   *
   *  @note Does not block.
   *  @note The vertexIdHint can be used to supply a characteristic vertex ID to give a hint to the system on which worker
   *        the loading function will be able to exploit locality.
   *  @note For distributed graph loading use separate calls of this method with vertexIdHints targeting different workers.
   */
  def loadGraph(graphModifications: Iterator[GraphEditor[Id, Signal] => Unit], vertexIdHint: Option[Id]) {
    graphEditor.loadGraph(graphModifications, vertexIdHint)
  }

  private[signalcollect] def sendToWorkerForVertexIdHash(message: Any, vertexIdHash: Int) {
    graphEditor.sendToWorkerForVertexIdHash(message, vertexIdHash)
  }

  private[signalcollect] def flush {
    graphEditor.flush
  }

  /**
   * Creates a snapshot of all the vertices in all workers.
   * Does not store the toSignal/toCollect collections or pending messages.
   * Should only be used when the workers are idle.
   * Overwrites any previous snapshot that might exist.
   */
  private[signalcollect] def snapshot = workerApi.snapshot

  /**
   * Restores the last snapshot of all the vertices in all workers.
   * Does not store the toSignal/toCollect collections or pending messages.
   * Should only be used when the workers are idle.
   */
  private[signalcollect] def restore = workerApi.restore

  /**
   * Deletes the worker snapshots if they exist.
   */
  private[signalcollect] def deleteSnapshot = workerApi.deleteSnapshot

}<|MERGE_RESOLUTION|>--- conflicted
+++ resolved
@@ -172,21 +172,13 @@
     log.debug("Default graph is initializing registries ...")
     val registries: List[MessageRecipientRegistry] = coordinatorProxy :: bootstrapWorkerProxies.toList ++ bootstrapNodeProxies.toList
     for (registry <- registries.par) {
-      //      log.debug(s"Registering coordinator on $registry.")
       registry.registerCoordinator(coordinatorActor)
-      //      log.debug(s"Done registering coordinator on $registry.")
-      //      log.debug(s"Registering logger on $registry.")
       registry.registerLogger(loggerActor)
-      //      log.debug(s"Done registering logger on $registry.")
-      for (workerId <- 0 until numberOfWorkers) {
-        //        log.debug(s"Registering worker $workerId on $registry.")
+      for (workerId <- (0 until numberOfWorkers).par) {
         registry.registerWorker(workerId, workerActors(workerId))
-        //        log.debug(s"Done registering worker $workerId on $registry.")
-      }
-      for (nodeId <- 0 until numberOfNodes) {
-        //        log.debug(s"Registering node $nodeId on $registry.")
+      }
+      for (nodeId <- (0 until numberOfNodes).par) {
         registry.registerNode(nodeId, nodeActors(nodeId))
-        //        log.debug(s"Done registering node $nodeId on $registry.")
       }
     }
     log.debug("All registries have been fully initialized.")
@@ -286,6 +278,7 @@
     stats: ExecutionStatistics,
     parameters: ExecutionConfiguration) extends Execution {
     var conditions = Map[String,BreakCondition]()
+    var conditionsReached = Map[String, String]()
     var state = "initExecution"
     var iteration = 0
     if (console != null) { console.setInteractor(this) }
@@ -305,12 +298,6 @@
 
     // user break condition management
     var conditionCounter = 0
-<<<<<<< HEAD
-    var conditionsReached = Map[String,String]()
-=======
-    var conditions = Map[String, BreakCondition]()
-    var conditionsReached = Map[String, String]()
->>>>>>> c61108fe
     def addCondition(condition: BreakCondition) {
       conditionCounter += 1
       conditions += (conditionCounter.toString -> condition)
