/*
 *  @author Philip Stutz
 *  
 *  Copyright 2010 University of Zurich
 *      
 *  Licensed under the Apache License, Version 2.0 (the "License");
 *  you may not use this file except in compliance with the License.
 *  You may obtain a copy of the License at
 *  
 *         http://www.apache.org/licenses/LICENSE-2.0
 *  
 *  Unless required by applicable law or agreed to in writing, software
 *  distributed under the License is distributed on an "AS IS" BASIS,
 *  WITHOUT WARRANTIES OR CONDITIONS OF ANY KIND, either express or implied.
 *  See the License for the specific language governing permissions and
 *  limitations under the License.
 *  
 */

package com.signalcollect

import java.lang.management.ManagementFactory
import java.util.concurrent.TimeUnit
import java.util.concurrent.TimeoutException

import scala.Array.canBuildFrom
import scala.concurrent.Await
import scala.concurrent.duration.Duration
import scala.concurrent.duration.FiniteDuration
import scala.language.postfixOps
import scala.reflect.ClassTag

import com.signalcollect.configuration.ActorSystemRegistry
import com.signalcollect.configuration.AkkaConfig
import com.signalcollect.configuration.EventBased
import com.signalcollect.configuration.ExecutionMode
import com.signalcollect.configuration.GraphConfiguration
import com.signalcollect.configuration.Pinned
import com.signalcollect.configuration.TerminationReason
import com.signalcollect.console.ConsoleServer
import com.signalcollect.coordinator.DefaultCoordinator
import com.signalcollect.coordinator.IsIdle
import com.signalcollect.coordinator.OnIdle
import com.signalcollect.interfaces.ComplexAggregation
import com.signalcollect.interfaces.Coordinator
import com.signalcollect.interfaces.EdgeId
import com.signalcollect.interfaces.LogMessage
import com.signalcollect.interfaces.MessageBusFactory
import com.signalcollect.interfaces.MessageRecipientRegistry
import com.signalcollect.interfaces.Severe
import com.signalcollect.interfaces.WorkerActor
import com.signalcollect.interfaces.WorkerFactory
import com.signalcollect.interfaces.WorkerStatistics
import com.signalcollect.logging.DefaultLogger
import com.signalcollect.messaging.AkkaProxy
import com.signalcollect.messaging.DefaultVertexToWorkerMapper
import com.sun.management.OperatingSystemMXBean

import akka.actor.ActorRef
import akka.actor.ActorSystem
import akka.actor.Props
import akka.actor.actorRef2Scala
import akka.japi.Creator
import akka.pattern.ask
import akka.util.Timeout
<<<<<<< HEAD
import com.signalcollect.coordinator.OnIdle
import com.signalcollect.coordinator.IsIdle
import scala.language.postfixOps
import com.signalcollect.interfaces.ComplexAggregation
import java.net.InetSocketAddress
=======
>>>>>>> 0533e090

/**
 * Creator in separate class to prevent excessive closure-capture of the DefaultGraph class (Error[java.io.NotSerializableException DefaultGraph])
 */
case class WorkerCreator[Id: ClassTag, Signal: ClassTag](workerId: Int, workerFactory: WorkerFactory, numberOfWorkers: Int, config: GraphConfiguration) extends Creator[WorkerActor[Id, Signal]] {
  def create: WorkerActor[Id, Signal] = workerFactory.createInstance[Id, Signal](workerId, numberOfWorkers, config)
}

/**
 * Creator in separate class to prevent excessive closure-capture of the DefaultGraph class (Error[java.io.NotSerializableException DefaultGraph])
 */
case class CoordinatorCreator[Id: ClassTag, Signal: ClassTag](numberOfWorkers: Int, messageBusFactory: MessageBusFactory, heartbeatIntervalInMilliseconds: Long, loggingLevel: Int) extends Creator[DefaultCoordinator[Id, Signal]] {
  def create: DefaultCoordinator[Id, Signal] = new DefaultCoordinator[Id, Signal](numberOfWorkers, messageBusFactory, heartbeatIntervalInMilliseconds, loggingLevel)
}

/**
 * Creator in separate class to prevent excessive closure-capture of the DefaultGraph class (Error[java.io.NotSerializableException DefaultGraph])
 */
case class LoggerCreator(loggingFunction: LogMessage => Unit) extends Creator[DefaultLogger] {
  def create: DefaultLogger = new DefaultLogger(loggingFunction)
}

/**
 * Default graph implementation.
 *
 * Provisions the resources and initializes the workers and the coordinator.
 */
class DefaultGraph[@specialized(Int, Long) Id: ClassTag, @specialized(Int, Long, Float, Double) Signal: ClassTag](
  val config: GraphConfiguration = GraphConfiguration()) extends Graph[Id, Signal] {

  val console = {
    if (config.consoleEnabled) {
      new ConsoleServer(config.consoleHttpPort)
    } else {
      null
    }
  }

  val akkaConfig = AkkaConfig.get(config.akkaMessageCompression, config.loggingLevel)
  override def toString: String = "DefaultGraph"

  val system: ActorSystem = ActorSystem("SignalCollect", akkaConfig)
  ActorSystemRegistry.register(system)

  val nodes = config.nodeProvisioner.getNodes(akkaConfig)

  val numberOfWorkers = nodes.par map (_.numberOfCores) sum

  val mapper = new DefaultVertexToWorkerMapper(numberOfWorkers)

  val workerActors: Array[ActorRef] = {
    val actors = new Array[ActorRef](numberOfWorkers)
    var workerId = 0
    for (node <- nodes) {
      for (core <- 0 until node.numberOfCores) {
        val workerCreator = WorkerCreator[Id, Signal](workerId, config.workerFactory, numberOfWorkers, config)
        val workerName = node.createWorker(workerId, config.akkaDispatcher, workerCreator.create _)
        actors(workerId) = system.actorFor(workerName)
        workerId += 1
      }
    }
    actors
  }

  val coordinatorActor: ActorRef = {
    val coordinatorCreator = CoordinatorCreator[Id, Signal](numberOfWorkers, config.messageBusFactory, config.heartbeatIntervalInMilliseconds, config.loggingLevel)
    config.akkaDispatcher match {
      case EventBased => system.actorOf(Props[DefaultCoordinator[Id, Signal]].withCreator(coordinatorCreator.create), name = "Coordinator")
      case Pinned => system.actorOf(Props[DefaultCoordinator[Id, Signal]].withCreator(coordinatorCreator.create).withDispatcher("akka.actor.pinned-dispatcher"), name = "Coordinator")
    }
  }

  if (console != null) { console.setCoordinator(coordinatorActor) }

  val loggerActor: ActorRef = {
    val loggerCreator = LoggerCreator(config.logger)
    system.actorOf(Props[DefaultLogger].withCreator(loggerCreator.create()), name = "Logger")
  }

  val bootstrapWorkerProxies = workerActors map (AkkaProxy.newInstance[WorkerActor[Id, Signal]](_))
  val coordinatorProxy = AkkaProxy.newInstance[Coordinator[Id, Signal]](coordinatorActor)

  initializeMessageBuses

  def initializeMessageBuses {
    val registries: List[MessageRecipientRegistry] = coordinatorProxy :: bootstrapWorkerProxies.toList
    for (registry <- registries.par) {
      try {
        registry.registerCoordinator(coordinatorActor)
      } catch {
        case e: Exception => loggerActor ! Severe("Exception in `initializeMessageBuses`:" + e.getCause + "\n" + e, this.toString)
      }
      for (workerId <- (0 until numberOfWorkers).par) {
        registry.registerWorker(workerId, workerActors(workerId))
      }
      registry.registerLogger(loggerActor)
    }
  }

  lazy val workerApi = coordinatorProxy.getWorkerApi
  lazy val graphEditor = coordinatorProxy.getGraphEditor

  /** GraphApi */

  def execute: ExecutionInformation = execute(ExecutionConfiguration)

  /**
   * Returns the time it took to execute `operation`
   *
   * @note Only works if operation is blocking
   */
  def measureTime(operation: () => Unit): Duration = {
    val startTime = System.nanoTime
    operation()
    val stopTime = System.nanoTime
    new FiniteDuration(stopTime - startTime, TimeUnit.NANOSECONDS)
  }

  def execute(parameters: ExecutionConfiguration): ExecutionInformation = {
    val executionStartTime = System.nanoTime
    val stats = ExecutionStatistics()
    stats.graphIdleWaitingTime = measureTime(awaitIdle _)
    workerApi.setSignalThreshold(parameters.signalThreshold)
    workerApi.setCollectThreshold(parameters.collectThreshold)
    val jvmCpuStartTime = getJVMCpuTime
    parameters.executionMode match {
      case ExecutionMode.Synchronous =>
        stats.computationTime = measureTime(() => synchronousExecution(stats, parameters.timeLimit, parameters.stepsLimit, parameters.globalTerminationCondition))
      case ExecutionMode.OptimizedAsynchronous =>
        stats.computationTime = measureTime(() => optimizedAsynchronousExecution(stats, parameters.timeLimit, parameters.globalTerminationCondition))
      case ExecutionMode.PureAsynchronous =>
        stats.computationTime = measureTime(() => pureAsynchronousExecution(stats, parameters.timeLimit, parameters.globalTerminationCondition))
      case ExecutionMode.ContinuousAsynchronous =>
        workerApi.startComputation
        stats.terminationReason = TerminationReason.Ongoing
      case ExecutionMode.Interactive =>
        stats.terminationReason = TerminationReason.Ongoing
    }
    stats.jvmCpuTime = new FiniteDuration(getJVMCpuTime - jvmCpuStartTime, TimeUnit.NANOSECONDS)
    val executionStopTime = System.nanoTime
    stats.totalExecutionTime = new FiniteDuration(executionStopTime - executionStartTime, TimeUnit.NANOSECONDS)
    val workerStatistics = workerApi.getIndividualWorkerStatistics
    ExecutionInformation(config, numberOfWorkers, nodes map (_.numberOfCores.toString), parameters, stats, workerStatistics.fold(WorkerStatistics(null))(_ + _), workerStatistics)
  }

  protected def synchronousExecution(
    stats: ExecutionStatistics,
    timeLimit: Option[Long],
    stepsLimit: Option[Long],
    globalTerminationCondition: Option[GlobalTerminationCondition[_]]) {
    var converged = false
    var globalTermination = false
    var interval = 0l
    if (globalTerminationCondition.isDefined) {
      interval = globalTerminationCondition.get.aggregationInterval
    }
    val startTime = System.nanoTime
    val nanosecondLimit = timeLimit.getOrElse(0l) * 1000000l
    while (!converged && !isTimeLimitReached && !isStepsLimitReached && !globalTermination) {
      workerApi.signalStep
      awaitIdle
      stats.signalSteps += 1
      converged = workerApi.collectStep
      stats.collectSteps += 1
      if (shouldCheckGlobalCondition) {
        globalTermination = isGlobalTerminationConditionMet(globalTerminationCondition.get)
      }
    }
    if (converged) {
      stats.terminationReason = TerminationReason.Converged
    } else if (globalTermination) {
      stats.terminationReason = TerminationReason.GlobalConstraintMet
    } else if (isStepsLimitReached) {
      stats.terminationReason = TerminationReason.ComputationStepLimitReached
    } else {
      stats.terminationReason = TerminationReason.TimeLimitReached
    }
    def shouldCheckGlobalCondition = interval > 0 && stats.collectSteps % interval == 0
    def isGlobalTerminationConditionMet[ResultType](gtc: GlobalTerminationCondition[ResultType]): Boolean = {
      val globalAggregateValue = workerApi.aggregateAll(gtc.aggregationOperation)
      gtc.shouldTerminate(globalAggregateValue)
    }
    def remainingTimeLimit = nanosecondLimit - (System.nanoTime - startTime)
    def isTimeLimitReached = timeLimit.isDefined && remainingTimeLimit <= 0
    def isStepsLimitReached = stepsLimit.isDefined && stats.collectSteps >= stepsLimit.get
  }

  protected def optimizedAsynchronousExecution(stats: ExecutionStatistics,
    timeLimit: Option[Long],
    globalTerminationCondition: Option[GlobalTerminationCondition[_]]) = {
    val startTime = System.nanoTime
    workerApi.signalStep
    stats.signalSteps += 1
    val millisecondsSpentAlready = (System.nanoTime - startTime) / 1000000l
    var adjustedTimeLimit: Option[Long] = None
    if (timeLimit.isDefined) {
      adjustedTimeLimit = Some(timeLimit.get - millisecondsSpentAlready)
    }
    pureAsynchronousExecution(stats, adjustedTimeLimit, globalTerminationCondition)
  }

  protected def pureAsynchronousExecution(
    stats: ExecutionStatistics,
    timeLimit: Option[Long],
    globalTerminationCondition: Option[GlobalTerminationCondition[_]]) {
    workerApi.startComputation
    (timeLimit, globalTerminationCondition) match {
      case (None, None) =>
        awaitIdle
      case (Some(limit), None) =>
        val converged = awaitIdle(limit * 1000000l)
        if (converged) {
          stats.terminationReason = TerminationReason.Converged
        } else {
          stats.terminationReason = TerminationReason.TimeLimitReached
        }
      case (None, Some(globalCondition)) =>
        val aggregationOperation = globalCondition.aggregationOperation
        val interval = globalCondition.aggregationInterval * 1000000l
        var converged = false
        while (!converged && !isGlobalTerminationConditionMet(globalCondition)) {
          converged = awaitIdle(interval)
        }
        if (converged) {
          stats.terminationReason = TerminationReason.Converged
        } else {
          stats.terminationReason = TerminationReason.GlobalConstraintMet
        }
        def isGlobalTerminationConditionMet[ValueType](gtc: GlobalTerminationCondition[ValueType]): Boolean = {
          workerApi.pauseComputation
          val globalAggregateValue = workerApi.aggregateAll(gtc.aggregationOperation)
          workerApi.startComputation
          gtc.shouldTerminate(globalAggregateValue)
        }
      case (Some(limit), Some(globalCondition)) =>
        val aggregationOperation = globalCondition.aggregationOperation
        val timeLimitNanoseconds = limit * 1000000l
        val interval = globalCondition.aggregationInterval * 1000000l
        val startTime = System.nanoTime
        var lastAggregationOperationTime = System.nanoTime - interval
        var converged = false
        var globalTermination = false
        while (!converged && !globalTermination && !isTimeLimitReached) {
          if (intervalHasPassed) {
            globalTermination = isGlobalTerminationConditionMet(globalCondition)
          }
          // waits for whichever remaining time interval/limit is shorter
          converged = awaitIdle(math.min(remainingIntervalTime, remainingTimeLimit))
        }
        if (converged) {
          stats.terminationReason = TerminationReason.Converged
        } else if (globalTermination) {
          stats.terminationReason = TerminationReason.GlobalConstraintMet
        } else {
          stats.terminationReason = TerminationReason.TimeLimitReached
        }
        def intervalHasPassed = remainingIntervalTime <= 0
        def isGlobalTerminationConditionMet[ResultType](gtc: GlobalTerminationCondition[ResultType]): Boolean = {
          workerApi.pauseComputation
          val globalAggregateValue = workerApi.aggregateAll(gtc.aggregationOperation)
          workerApi.startComputation
          gtc.shouldTerminate(globalAggregateValue)
        }
        def remainingIntervalTime = interval - (System.nanoTime - lastAggregationOperationTime)
        def elapsedTimeNanoseconds = System.nanoTime - startTime
        def remainingTimeLimit = timeLimitNanoseconds - elapsedTimeNanoseconds
        def isTimeLimitReached = remainingTimeLimit <= 0
    }
    workerApi.pauseComputation
  }

  def awaitIdle {
    implicit val timeout = Timeout(Duration.create(1000, TimeUnit.DAYS))
    val resultFuture = coordinatorActor ? OnIdle((c: DefaultCoordinator[_, _], s: ActorRef) => s ! IsIdle(true))
    try {
      val result = Await.result(resultFuture, timeout.duration)
    }
  }

  def awaitIdle(timeoutNanoseconds: Long): Boolean = {
    if (timeoutNanoseconds > 1000000000) {
      implicit val timeout = Timeout(new FiniteDuration(timeoutNanoseconds, TimeUnit.NANOSECONDS))
      val resultFuture = coordinatorActor ? OnIdle((c: DefaultCoordinator[_, _], s: ActorRef) => s ! IsIdle(true))
      try {
        val result = Await.result(resultFuture, timeout.duration)
        true
      } catch {
        case timeout: TimeoutException => false
      }
    } else {
      false
    }
  }

  def getJVMCpuTime = {
    val bean = ManagementFactory.getOperatingSystemMXBean
    if (!bean.isInstanceOf[OperatingSystemMXBean]) {
      0
    } else {
      (bean.asInstanceOf[OperatingSystemMXBean]).getProcessCpuTime
    }
  }

  /** WorkerApi */

  def recalculateScores = workerApi.recalculateScores

  def recalculateScoresForVertexWithId(vertexId: Id) = workerApi.recalculateScoresForVertexWithId(vertexId)

  def isIdle = coordinatorProxy.isIdle

  def shutdown = {
    if (config.consoleEnabled) {
      console.shutdown
    }
    workerApi.shutdown
    nodes.par.foreach(_.shutdown)
    system.shutdown
    system.awaitTermination
  }

  def forVertexWithId[VertexType <: Vertex[Id, _], ResultType](vertexId: Id, f: VertexType => ResultType): ResultType = {
    workerApi.forVertexWithId(vertexId, f)
  }

  def foreachVertex(f: (Vertex[Id, _]) => Unit) = workerApi.foreachVertex(f)

  def aggregate[ResultType](aggregationOperation: ComplexAggregation[_, ResultType]): ResultType = {
    workerApi.aggregateAll(aggregationOperation)
  }

  def setUndeliverableSignalHandler(h: (Signal, Id, Option[Id], GraphEditor[Id, Signal]) => Unit) = workerApi.setUndeliverableSignalHandler(h)

  /**
   *  Resets operation statistics and removes all the vertices and edges in this graph.
   *  Leaves the message counters untouched.
   */
  def reset {
    workerApi.reset
  }

  //------------------GraphApi------------------

  /**
   *  Sends `signal` to the vertex with id `vertexId` using the virtual edge id 'edgeId'.
   *  Blocks until the operation has completed if `blocking` is true.
   */
  def sendSignal(signal: Signal, targetId: Id, sourceId: Option[Id], blocking: Boolean) {
    graphEditor.sendSignal(signal, targetId, sourceId, blocking)
  }

  /**
   *  Adds `vertex` to the graph.
   *
   *  @note If a vertex with the same id already exists, then this operation will be ignored and NO warning is logged.
   */
  def addVertex(vertex: Vertex[Id, _], blocking: Boolean = false) {
    graphEditor.addVertex(vertex, blocking)
  }

  /**
   *  Adds `edge` to the graph.
   *
   *  @note If no vertex with the required source id is found, then the operation is ignored and a warning is logged.
   *  @note If an edge with the same id already exists, then this operation will be ignored and NO warning is logged.
   */
  def addEdge(sourceVertexId: Id, edge: Edge[Id], blocking: Boolean) {
    graphEditor.addEdge(sourceVertexId, edge, blocking)
  }

  /**
   *  Removes the vertex with id `vertexId` from the graph.
   *
   *  @note If no vertex with this id is found, then the operation is ignored and a warning is logged.
   */
  def removeVertex(vertexId: Id, blocking: Boolean = false) {
    graphEditor.removeVertex(vertexId, blocking)
  }

  /**
   *  Removes the edge with id `edgeId` from the graph.
   *
   *  @note If no vertex with the required source id is found, then the operation is ignored and a warning is logged.
   *  @note If no edge with with this id is found, then this operation will be ignored and a warning is logged.
   */
  def removeEdge(edgeId: EdgeId[Id], blocking: Boolean = false) {
    graphEditor.removeEdge(edgeId, blocking)
  }

  def modifyGraph(graphModification: GraphEditor[Id, Signal] => Unit, vertexIdHint: Option[Id] = None, blocking: Boolean = false) {
    graphEditor.modifyGraph(graphModification, vertexIdHint, blocking)
  }

  private[signalcollect] def sendToWorkerForVertexIdHash(message: Any, vertexIdHash: Int) {
    graphEditor.sendToWorkerForVertexIdHash(message, vertexIdHash)
  }

  /**
   * Creates a snapshot of all the vertices in all workers.
   * Does not store the toSignal/toCollect collections or pending messages.
   * Should only be used when the workers are idle.
   * Overwrites any previous snapshot that might exist.
   */
  private[signalcollect] def snapshot = workerApi.snapshot

  /**
   * Restores the last snapshot of all the vertices in all workers.
   * Does not store the toSignal/toCollect collections or pending messages.
   * Should only be used when the workers are idle.
   */
  private[signalcollect] def restore = workerApi.restore

  /**
   * Deletes the worker snapshots if they exist.
   */
  private[signalcollect] def deleteSnapshot = workerApi.deleteSnapshot

}<|MERGE_RESOLUTION|>--- conflicted
+++ resolved
@@ -63,14 +63,11 @@
 import akka.japi.Creator
 import akka.pattern.ask
 import akka.util.Timeout
-<<<<<<< HEAD
 import com.signalcollect.coordinator.OnIdle
 import com.signalcollect.coordinator.IsIdle
 import scala.language.postfixOps
 import com.signalcollect.interfaces.ComplexAggregation
 import java.net.InetSocketAddress
-=======
->>>>>>> 0533e090
 
 /**
  * Creator in separate class to prevent excessive closure-capture of the DefaultGraph class (Error[java.io.NotSerializableException DefaultGraph])
@@ -103,7 +100,7 @@
 
   val console = {
     if (config.consoleEnabled) {
-      new ConsoleServer(config.consoleHttpPort)
+      new ConsoleServer[Id](config.consoleHttpPort)
     } else {
       null
     }
