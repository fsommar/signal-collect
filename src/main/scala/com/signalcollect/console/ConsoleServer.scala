/*
 *  @author Philip Stutz
 *  @author Carol Alexandru
 *  
 *  Copyright 2013 University of Zurich
 *      
 *  Licensed under the Apache License, Version 2.0 (the "License");
 *  you may not use this file except in compliance with the License.
 *  You may obtain a copy of the License at
 *  
 *         http://www.apache.org/licenses/LICENSE-2.0
 *  
 *  Unless required by applicable law or agreed to in writing, software
 *  distributed under the License is distributed on an "AS IS" BASIS,
 *  WITHOUT WARRANTIES OR CONDITIONS OF ANY KIND, either express or implied.
 *  See the License for the specific language governing permissions and
 *  limitations under the License.
 *  
 */

package com.signalcollect.console

import java.net.InetSocketAddress
import java.util.concurrent.Executors
<<<<<<< HEAD
import java.io.BufferedInputStream
import java.io.FileInputStream
import java.net._
import scala.language.postfixOps
import scala.Array.canBuildFrom
import scala.collection.immutable.List.apply
import com.signalcollect.interfaces.{ Coordinator, WorkerStatistics, 
                                      SystemInformation, Inspectable }
import com.signalcollect.messaging.AkkaProxy
import com.signalcollect.TopKFinder
import com.sun.net.httpserver.{ HttpExchange, HttpHandler, HttpServer }
import akka.actor.ActorRef
import com.signalcollect.interfaces.AggregationOperation
import com.signalcollect.Vertex

import scala.util.Random
=======

import scala.Array.canBuildFrom
import scala.language.postfixOps
import scala.util.Random

import com.signalcollect.Vertex
import com.signalcollect.interfaces.AggregationOperation
import com.signalcollect.interfaces.Coordinator
import com.signalcollect.interfaces.Inspectable
import com.signalcollect.interfaces.WorkerStatistics
import com.signalcollect.messaging.AkkaProxy
import com.sun.net.httpserver.HttpExchange
import com.sun.net.httpserver.HttpHandler
import com.sun.net.httpserver.HttpServer

import akka.actor.ActorRef
>>>>>>> 0533e090

import org.java_websocket._
import org.java_websocket.WebSocketImpl
import org.java_websocket.handshake.ClientHandshake
import org.java_websocket.server.WebSocketServer
import scala.collection.JavaConversions._
import net.liftweb.json._
import net.liftweb.json.JsonDSL._
import scala.reflect._ 
import scala.reflect.runtime.{universe => ru}

class ConsoleServer(userHttpPort: Int) {

  val (server: HttpServer, sockets: WebSocketConsoleServer) = setupUserPorts(userHttpPort)
  
  server.createContext("/", new FileServer("web-data"))
  server.createContext("/api", new ApiServer())
  server.setExecutor(Executors.newCachedThreadPool())
  server.start
  println("HTTP server started on http://localhost:" + server.getAddress().getPort() + "")

  sockets.start();
  println("WebSocket - Server started on port: " + sockets.getPort())

  def setupUserPorts(httpPort: Int) : (HttpServer, WebSocketConsoleServer) = {
    val minAllowedUserPortNumber = 1025
    if (httpPort < minAllowedUserPortNumber) {
      val defaultPort = 8080
      val maxUserPort = 8179
      println("Websocket - No valid port given (using default port " + defaultPort + ")")
      for (port <- defaultPort to maxUserPort) {
        try {
          println("Websocket - Connecting to port " + port + "...")
          return getNewServers(port)
        } catch {
          case e: Exception => println("Websocket - Starting server on port " + port + " failed: " + e.getMessage())
        }
      }
      println("Could not start server on ports " + defaultPort + " to " + maxUserPort)
      sys.exit
    } else {
      try {
        return getNewServers(httpPort)
      } catch {
        case e: Throwable => println("Could not start server: " + e.getMessage()); sys.exit
      }
    }
  }
  
  def getNewServers(httpPort: Int) = {
    val server: HttpServer = HttpServer.create(new InetSocketAddress(httpPort), 0)
    val sockets: WebSocketConsoleServer = new WebSocketConsoleServer(new InetSocketAddress(httpPort + 100));
    (server, sockets)
  }
  
  def setCoordinator(coordinatorActor: ActorRef) {
    sockets.setCoordinator(coordinatorActor)
  }

  def shutdown {
    server.stop(0)
    sockets.stop(0)
  }
}

class ApiServer() extends HttpHandler {
  def handle(t: HttpExchange) {
    var target = t.getRequestURI.getPath
    println(target)
  }
}
class FileServer(folderName: String) extends HttpHandler {
  def handle(t: HttpExchange) {

    def root = "./" + folderName
    var target = t.getRequestURI.getPath.replaceFirst("^[/.]*", "") 
    if (target == "" || target == "graph" || target == "resources") { target = "main.html" }
    val fileType = target match {
      case t if t.matches(".*\\.html$") => "text/html"
      case t if t.matches(".*\\.css$")  => "text/css"
      case t if t.matches(".*\\.js$")   => "application/javascript"
      case t if t.matches(".*\\.png$")  => "image/png"
      case t if t.matches(".*\\.svg$")  => "image/svg+xml"
      case t if t.matches(".*\\.ico$")  => "image/x-icon"
      case otherwise                    => "text/plain"
    }

    def os = t.getResponseBody
    try {
      val file = new BufferedInputStream(
                 new FileInputStream(root + "/" + target))
      t.getResponseHeaders.set("Content-Type", fileType)
      t.sendResponseHeaders(200, 0)
      Iterator 
        .continually (file.read)
        .takeWhile (-1 !=)
        .foreach (os.write)
      file.close
    }
    catch {
      case e: Exception => t.sendResponseHeaders(400, 0)
    }
    finally {
      os.close
    }
  }
}

class WebSocketConsoleServer(port: InetSocketAddress)
                             extends WebSocketServer(port) {
  var coordinator: Option[Coordinator[_,_]] = None;

  def setCoordinator(coordinatorActor: ActorRef) {
    println("ConsoleServer: got coordinator ActorRef")
    coordinator = Some(AkkaProxy.newInstance[Coordinator[_, _]]
                      (coordinatorActor))
  }

  def onError(socket: WebSocket, ex: Exception) {
    println("WebSocket - an error occured: " + ex)
    ex.printStackTrace()
  }

  def onMessage(socket: WebSocket, msg: String) {
    val j = parse(msg)
    implicit val formats = DefaultFormats
    val p = (j \ "provider").extract[String]
    def provider: DataProvider = coordinator match {
      case Some(c) => p match {
        case "graph" => new GraphDataProvider(c, j)
        case "resources" => new ResourcesDataProvider(c, j)
        case otherwise => new InvalidDataProvider(msg)
      }
      case None => new NotReadyDataProvider(msg)
    }
    socket.send(provider.fetch)
  }

<<<<<<< HEAD
  def onOpen(socket: WebSocket, handshake:ClientHandshake) {
    println("WebSocket - client connected: " + 
            socket.getRemoteSocketAddress.getAddress.getHostAddress)
=======
  def vertexToSigmaAddCommand(v: Inspectable[_, _]): String = {
    val sb = new StringBuilder
    for (targetId <- v.getTargetIdsOfOutgoingEdges) {
      sb.append(Template.addEdge(v.id.toString + targetId.toString, v.id.toString, targetId.toString))
>>>>>>> 0533e090
    }

  def onClose(socket: WebSocket, code: Int, reason: String, remote: Boolean) {
    println("WebSocket - client disconected: " + 
            socket.getRemoteSocketAddress.getAddress.getHostAddress)
  }

}

trait DataProvider {
  def fetch(): String
}

class InvalidDataProvider(msg: String) extends DataProvider {
  def fetch(): String = {
    return compact(render((
      ("provider" -> "invalid") ~
      ("msg" -> ("Received an invalid message: " + msg))
    )))
  }
}

class NotReadyDataProvider(msg: String) extends DataProvider {
  def fetch(): String = {
    return compact(render((
      ("provider" -> "notready") ~
      ("msg" -> "The signal/collect computation is not ready yet") ~
      ("request" -> msg)
    )))
  }
}

<<<<<<< HEAD
case class GraphDataRequest(
  provider: String, 
  search: Option[String], 
  id: Option[String],
  property: Option[Int]
)

/*
  Nodes: Map[String,String]
  Edges: Map[String,List[String]
*/
class GraphDataProvider(coordinator: Coordinator[_, _], msg: JValue) 
      extends DataProvider {
  implicit val formats = DefaultFormats
  val workerApi = coordinator.getWorkerApi 
  def fetch(): String = {
    val request = (msg).extract[GraphDataRequest]
    println(request)
    val graphData = request.search match {
      case Some("vicinity") => request.id match {
        case Some(id) =>
          var vertexAggregator = new FindVertexByIdAggregator(id)
          var result = workerApi.aggregateAll(vertexAggregator)
          /*var nodes = result match {
            case Some(vertex) => 
              println(vertex)
              println(vertex.id)
              workerApi.forVertexWithId(vertex.id.asInstanceOf[Any], { i: Inspectable[Any,_] =>
                  (i.id, i.outgoingEdges.values.foldLeft(List[String]()){
                    (list, e) => e.targetId.toString :: list
                  })
                })
            case None => List[String]()
          }*/
          ("provider" -> "graph") ~
          ("nodes" -> "") ~
          ("edges" -> "")
        case otherwise => 
          ("provider" -> "graph") ~
          ("nodes" -> "") ~
          ("edges" -> "")
      }
      case Some("topk") => request.property match {
        case Some(property) => 
          println(property)
          val topk = new TopKFinder[Int](property)
          val nodes = workerApi.aggregateAll(topk)
          var vertexAggregator = new SearchAggregator(nodes.toList.map(_._1.toString))
          var nodesEdges = workerApi.aggregateAll(vertexAggregator)
          ("provider" -> "graph") ~
          ("nodes" -> nodesEdges._1) ~
          ("edges" -> nodesEdges._2)
        case otherwise => 
          ("provider" -> "graph") ~
          ("nodes" -> "") ~
          ("edges" -> "")
      }
      case otherwise => {
        val vertexAggregator = new AllVerticesAggregator
        val edgeAggregator = new AllEdgesAggregator
        ("provider" -> "graph") ~
        ("nodes" -> workerApi.aggregateAll(vertexAggregator)) ~
        ("edges" -> workerApi.aggregateAll(edgeAggregator)) 
      }

=======
class GraphInspectorRequestHandler(coordinatorActor: ActorRef) extends HttpHandler {
  val coordinator: Coordinator[_, _] = AkkaProxy.newInstance[Coordinator[_, _]](coordinatorActor)
  val workerApi = coordinator.getWorkerApi

  def handle(exchange: HttpExchange) {
    val requestMethod = exchange.getRequestMethod
    if (requestMethod.equalsIgnoreCase("GET")) {
      val responseHeaders = exchange.getResponseHeaders
      responseHeaders.set("Content-Type", "text/html")
      exchange.sendResponseHeaders(200, 0)
      val responseBody = exchange.getResponseBody
      responseBody.write(renderInspector.getBytes)
      responseBody.close
>>>>>>> 0533e090
    }
    //println(compact(render(graphData)))
    return compact(render(graphData))
  }
}

<<<<<<< HEAD
class ResourcesDataProvider(coordinator: Coordinator[_, _], msg: JValue)
      extends DataProvider {

  //implicit val formats = DefaultFormats

  def unpackObjectList[T: ClassTag: ru.TypeTag](obj: List[T]): List[JField] = {
    val methods = ru.typeOf[T].members.filter { m =>
      m.isMethod && m.asMethod.isStable 
    }
    methods.map { m =>
      val mirror = ru.runtimeMirror(obj.head.getClass.getClassLoader)
      val values = obj.map { o =>
        val im = mirror.reflect(o)
        im.reflectField(m.asTerm).get match {
          case x: Array[Long] => JArray(x.toList.map(JInt(_)))
          case x: Long => JInt(x)
          case x: Int => JInt(x)
          case x: String => JString(x)
          case x: Double if x.isNaN => JDouble(0)
          case x: Double => JDouble(0)
        }
      }
      JField(m.name.toString, values)
    }.toList
  }

  def fetch(): String = {
    val inboxSize: Long = coordinator.getGlobalInboxSize

    val ws: List[WorkerStatistics] = 
      (coordinator.getWorkerApi.getIndividualWorkerStatistics)
    val wstats = unpackObjectList(ws)

    var si: List[SystemInformation] = 
      (coordinator.getWorkerApi.getIndividualSystemInformation)
    val sstats = unpackObjectList(si)

    val resourceData = (
      ("provider" -> "resources") ~
      ("timestamp" -> System.currentTimeMillis) ~
      ("inboxSize" -> inboxSize) ~
      ("workerStatistics" -> JObject(wstats) ~ JObject(sstats))
    )
    compact(render(resourceData))
  }
=======
  def renderInspector: String = {
    val content = new StringBuffer()
    content.append("Hello, Ela! This is where we're gonna put the graph visualization")

    //http://sigmajs.org/data/les_miserables.gexf

    //    var sigInst = sigma.init(document.getElementById('sigma-instance'));
    //sigInst.addNode('hello',{'label': 'Hello', 'x': 100, 'y': 100, 'size': 4.5, 'color' : 'rgb(100, 10, 20)'})
    //sigInst.addNode('world',{'label': 'World!', 'x': 120, 'y': 130, 'size': 4.5, 'color' : 'rgb(10, 100, 20)'})
    //sigInst.addEdge('hello-world', 'hello','world');

    val sigmaExample = """
<div id="sigma-instance" style="display:block;margin-left:auto;margin-right:auto;width:80%;height:800px;border:1px #ccf solid;"></div>
<script type="text/javascript">
function init() {
  // Instantiate sigma.js and customize it :
  var sigInst = sigma.init(document.getElementById('sigma-instance'));""" + {
      val vertexAggregator = new VertexToStringAggregator
      val edgeAggregator = new EdgeToStringAggregator

      workerApi.aggregateAll(vertexAggregator) + workerApi.aggregateAll(edgeAggregator)
    } + """
  document.getElementById('rescale-graph').addEventListener('click',function(){
    sigInst.position(0,0,1).draw();
  },true);
>>>>>>> 0533e090
}

class AllVerticesAggregator extends AggregationOperation[Map[String, String]] {
  def extract(v: Vertex[_, _]): Map[String,String] = v match {
    case i: Inspectable[_, _] => vertexToSigmaAddCommand(i)
    case other => Map()
  }

  def reduce(vertices: Stream[Map[String,String]]): Map[String,String] = {
    vertices.foldLeft(Map[String,String]())((acc:Map[String,String], 
                                               v:Map[String,String]) => acc ++ v)
  }

  def vertexToSigmaAddCommand(v: Inspectable[_, _]): Map[String,String] = {
    Map(v.id.toString -> v.state.toString)
  }
}

class AllEdgesAggregator
      extends AggregationOperation[Map[String,List[String]]] {

  type EdgeMap = Map[String,List[String]]

  def extract(v: Vertex[_, _]): EdgeMap = v match {
    case i: Inspectable[_, _] => vertexToSigmaAddCommand(i)
  }

  def reduce(vertices: Stream[EdgeMap]):
                              EdgeMap = {
    vertices.foldLeft(Map[String,List[String]]())((acc:EdgeMap,
                                               v:EdgeMap) => acc ++ v)
  }

  def vertexToSigmaAddCommand(v: Inspectable[_, _]): EdgeMap = {
    val edges = v.outgoingEdges.values
                 .foldLeft(List[String]()) { (list, e) =>
                     list ++ List(e.targetId.toString)
                 }
     Map(v.id.toString -> edges)
  }
}

class SearchAggregator(ids: List[String])
      extends AggregationOperation[(Map[String,String],Map[String,List[String]])] {
  type NodeMap = (Map[String,String],Map[String,List[String]])

  def extract(v: Vertex[_, _]): NodeMap = v match {
    case i: Inspectable[_, _] => vertexToSigmaAddCommand(i)
    case other => (Map(),Map())
  }

  def reduce(vertices: Stream[NodeMap]): NodeMap = {
    vertices.foldLeft((Map[String,String](),Map[String,List[String]]()))(
      (acc:NodeMap, 
      v:NodeMap) => 
        (acc._1 ++ v._1, acc._2 ++ v._2))
  }

  def vertexToSigmaAddCommand(v: Inspectable[_, _]): NodeMap = {
    if (ids.contains(v.id.toString)) {
      var nodes = Map(v.id.toString -> v.state.toString)
      val edges = v.outgoingEdges.values
         .foldLeft(List[String]()) { (list, e) =>
             nodes = nodes ++ Map(e.targetId.toString -> "unknown")
             list ++ List(e.targetId.toString)
         }
      return (nodes, Map(v.id.toString -> edges))
    }
    return ((Map[String,String](),Map[String,List[String]]()))
  }
}

class FindVertexByIdAggregator(id: String)
      extends AggregationOperation[Option[Vertex[_,_]]] {
  def extract(v: Vertex[_, _]): Option[Vertex[_,_]] = v match {
    case i: Inspectable[_, _] => {
      if (v.id.toString == id) { return Some(v) }
      else { return None }
    }
    case other => None
  }

  def reduce(vertices: Stream[Option[Vertex[_,_]]]): Option[Vertex[_,_]] = {
    vertices.flatten.headOption
  }

}


<|MERGE_RESOLUTION|>--- conflicted
+++ resolved
@@ -22,55 +22,41 @@
 
 import java.net.InetSocketAddress
 import java.util.concurrent.Executors
-<<<<<<< HEAD
 import java.io.BufferedInputStream
 import java.io.FileInputStream
 import java.net._
+import scala.Array.canBuildFrom
+import scala.collection.JavaConversions._
 import scala.language.postfixOps
-import scala.Array.canBuildFrom
-import scala.collection.immutable.List.apply
-import com.signalcollect.interfaces.{ Coordinator, WorkerStatistics, 
-                                      SystemInformation, Inspectable }
-import com.signalcollect.messaging.AkkaProxy
-import com.signalcollect.TopKFinder
-import com.sun.net.httpserver.{ HttpExchange, HttpHandler, HttpServer }
-import akka.actor.ActorRef
-import com.signalcollect.interfaces.AggregationOperation
-import com.signalcollect.Vertex
-
+import scala.language.postfixOps
+import scala.reflect._ 
+import scala.reflect.runtime.{universe => ru}
 import scala.util.Random
-=======
-
-import scala.Array.canBuildFrom
-import scala.language.postfixOps
-import scala.util.Random
-
-import com.signalcollect.Vertex
+
 import com.signalcollect.interfaces.AggregationOperation
 import com.signalcollect.interfaces.Coordinator
 import com.signalcollect.interfaces.Inspectable
 import com.signalcollect.interfaces.WorkerStatistics
+import com.signalcollect.interfaces.SystemInformation
 import com.signalcollect.messaging.AkkaProxy
+import com.signalcollect.TopKFinder
+import com.signalcollect.Vertex
 import com.sun.net.httpserver.HttpExchange
 import com.sun.net.httpserver.HttpHandler
 import com.sun.net.httpserver.HttpServer
 
 import akka.actor.ActorRef
->>>>>>> 0533e090
 
 import org.java_websocket._
 import org.java_websocket.WebSocketImpl
 import org.java_websocket.handshake.ClientHandshake
 import org.java_websocket.server.WebSocketServer
-import scala.collection.JavaConversions._
 import net.liftweb.json._
 import net.liftweb.json.JsonDSL._
-import scala.reflect._ 
-import scala.reflect.runtime.{universe => ru}
-
-class ConsoleServer(userHttpPort: Int) {
-
-  val (server: HttpServer, sockets: WebSocketConsoleServer) = setupUserPorts(userHttpPort)
+
+class ConsoleServer[Id](userHttpPort: Int) {
+
+  val (server: HttpServer, sockets: WebSocketConsoleServer[Id]) = setupUserPorts(userHttpPort)
   
   server.createContext("/", new FileServer("web-data"))
   server.createContext("/api", new ApiServer())
@@ -81,7 +67,7 @@
   sockets.start();
   println("WebSocket - Server started on port: " + sockets.getPort())
 
-  def setupUserPorts(httpPort: Int) : (HttpServer, WebSocketConsoleServer) = {
+  def setupUserPorts(httpPort: Int) : (HttpServer, WebSocketConsoleServer[Id]) = {
     val minAllowedUserPortNumber = 1025
     if (httpPort < minAllowedUserPortNumber) {
       val defaultPort = 8080
@@ -108,7 +94,7 @@
   
   def getNewServers(httpPort: Int) = {
     val server: HttpServer = HttpServer.create(new InetSocketAddress(httpPort), 0)
-    val sockets: WebSocketConsoleServer = new WebSocketConsoleServer(new InetSocketAddress(httpPort + 100));
+    val sockets: WebSocketConsoleServer[Id] = new WebSocketConsoleServer[Id](new InetSocketAddress(httpPort + 100));
     (server, sockets)
   }
   
@@ -165,13 +151,13 @@
   }
 }
 
-class WebSocketConsoleServer(port: InetSocketAddress)
+class WebSocketConsoleServer[Id](port: InetSocketAddress)
                              extends WebSocketServer(port) {
-  var coordinator: Option[Coordinator[_,_]] = None;
+  var coordinator: Option[Coordinator[Id,_]] = None;
 
   def setCoordinator(coordinatorActor: ActorRef) {
     println("ConsoleServer: got coordinator ActorRef")
-    coordinator = Some(AkkaProxy.newInstance[Coordinator[_, _]]
+    coordinator = Some(AkkaProxy.newInstance[Coordinator[Id, _]]
                       (coordinatorActor))
   }
 
@@ -186,7 +172,7 @@
     val p = (j \ "provider").extract[String]
     def provider: DataProvider = coordinator match {
       case Some(c) => p match {
-        case "graph" => new GraphDataProvider(c, j)
+        case "graph" => new GraphDataProvider[Id](c, j)
         case "resources" => new ResourcesDataProvider(c, j)
         case otherwise => new InvalidDataProvider(msg)
       }
@@ -195,17 +181,10 @@
     socket.send(provider.fetch)
   }
 
-<<<<<<< HEAD
   def onOpen(socket: WebSocket, handshake:ClientHandshake) {
     println("WebSocket - client connected: " + 
             socket.getRemoteSocketAddress.getAddress.getHostAddress)
-=======
-  def vertexToSigmaAddCommand(v: Inspectable[_, _]): String = {
-    val sb = new StringBuilder
-    for (targetId <- v.getTargetIdsOfOutgoingEdges) {
-      sb.append(Template.addEdge(v.id.toString + targetId.toString, v.id.toString, targetId.toString))
->>>>>>> 0533e090
-    }
+  }
 
   def onClose(socket: WebSocket, code: Int, reason: String, remote: Boolean) {
     println("WebSocket - client disconected: " + 
@@ -237,7 +216,6 @@
   }
 }
 
-<<<<<<< HEAD
 case class GraphDataRequest(
   provider: String, 
   search: Option[String], 
@@ -249,7 +227,7 @@
   Nodes: Map[String,String]
   Edges: Map[String,List[String]
 */
-class GraphDataProvider(coordinator: Coordinator[_, _], msg: JValue) 
+class GraphDataProvider[Id](coordinator: Coordinator[Id, _], msg: JValue) 
       extends DataProvider {
   implicit val formats = DefaultFormats
   val workerApi = coordinator.getWorkerApi 
@@ -259,19 +237,20 @@
     val graphData = request.search match {
       case Some("vicinity") => request.id match {
         case Some(id) =>
-          var vertexAggregator = new FindVertexByIdAggregator(id)
+          var vertexAggregator = new FindVertexByIdAggregator[Id](id)
           var result = workerApi.aggregateAll(vertexAggregator)
-          /*var nodes = result match {
+          var nodes = result match {
             case Some(vertex) => 
               println(vertex)
               println(vertex.id)
-              workerApi.forVertexWithId(vertex.id.asInstanceOf[Any], { i: Inspectable[Any,_] =>
+              workerApi.forVertexWithId(vertex.id, { i: Inspectable[Id,_] =>
                   (i.id, i.outgoingEdges.values.foldLeft(List[String]()){
                     (list, e) => e.targetId.toString :: list
                   })
                 })
             case None => List[String]()
-          }*/
+          }
+          println(nodes)
           ("provider" -> "graph") ~
           ("nodes" -> "") ~
           ("edges" -> "")
@@ -303,32 +282,14 @@
         ("edges" -> workerApi.aggregateAll(edgeAggregator)) 
       }
 
-=======
-class GraphInspectorRequestHandler(coordinatorActor: ActorRef) extends HttpHandler {
-  val coordinator: Coordinator[_, _] = AkkaProxy.newInstance[Coordinator[_, _]](coordinatorActor)
-  val workerApi = coordinator.getWorkerApi
-
-  def handle(exchange: HttpExchange) {
-    val requestMethod = exchange.getRequestMethod
-    if (requestMethod.equalsIgnoreCase("GET")) {
-      val responseHeaders = exchange.getResponseHeaders
-      responseHeaders.set("Content-Type", "text/html")
-      exchange.sendResponseHeaders(200, 0)
-      val responseBody = exchange.getResponseBody
-      responseBody.write(renderInspector.getBytes)
-      responseBody.close
->>>>>>> 0533e090
     }
     //println(compact(render(graphData)))
     return compact(render(graphData))
   }
 }
 
-<<<<<<< HEAD
 class ResourcesDataProvider(coordinator: Coordinator[_, _], msg: JValue)
       extends DataProvider {
-
-  //implicit val formats = DefaultFormats
 
   def unpackObjectList[T: ClassTag: ru.TypeTag](obj: List[T]): List[JField] = {
     val methods = ru.typeOf[T].members.filter { m =>
@@ -370,33 +331,6 @@
     )
     compact(render(resourceData))
   }
-=======
-  def renderInspector: String = {
-    val content = new StringBuffer()
-    content.append("Hello, Ela! This is where we're gonna put the graph visualization")
-
-    //http://sigmajs.org/data/les_miserables.gexf
-
-    //    var sigInst = sigma.init(document.getElementById('sigma-instance'));
-    //sigInst.addNode('hello',{'label': 'Hello', 'x': 100, 'y': 100, 'size': 4.5, 'color' : 'rgb(100, 10, 20)'})
-    //sigInst.addNode('world',{'label': 'World!', 'x': 120, 'y': 130, 'size': 4.5, 'color' : 'rgb(10, 100, 20)'})
-    //sigInst.addEdge('hello-world', 'hello','world');
-
-    val sigmaExample = """
-<div id="sigma-instance" style="display:block;margin-left:auto;margin-right:auto;width:80%;height:800px;border:1px #ccf solid;"></div>
-<script type="text/javascript">
-function init() {
-  // Instantiate sigma.js and customize it :
-  var sigInst = sigma.init(document.getElementById('sigma-instance'));""" + {
-      val vertexAggregator = new VertexToStringAggregator
-      val edgeAggregator = new EdgeToStringAggregator
-
-      workerApi.aggregateAll(vertexAggregator) + workerApi.aggregateAll(edgeAggregator)
-    } + """
-  document.getElementById('rescale-graph').addEventListener('click',function(){
-    sigInst.position(0,0,1).draw();
-  },true);
->>>>>>> 0533e090
 }
 
 class AllVerticesAggregator extends AggregationOperation[Map[String, String]] {
@@ -469,17 +403,17 @@
   }
 }
 
-class FindVertexByIdAggregator(id: String)
-      extends AggregationOperation[Option[Vertex[_,_]]] {
-  def extract(v: Vertex[_, _]): Option[Vertex[_,_]] = v match {
-    case i: Inspectable[_, _] => {
-      if (v.id.toString == id) { return Some(v) }
+class FindVertexByIdAggregator[Id](id: String)
+      extends AggregationOperation[Option[Vertex[Id,_]]] {
+  def extract(v: Vertex[_, _]): Option[Vertex[Id,_]] = v match {
+    case i: Inspectable[Id, _] => {
+      if (i.id.toString == id) { return Some(i) }
       else { return None }
     }
     case other => None
   }
 
-  def reduce(vertices: Stream[Option[Vertex[_,_]]]): Option[Vertex[_,_]] = {
+  def reduce(vertices: Stream[Option[Vertex[Id,_]]]): Option[Vertex[Id,_]] = {
     vertices.flatten.headOption
   }
 
