import AssemblyKeys._ 

assemblySettings

/** Project */
name := "signal-collect"

version := "2.1.0-SNAPSHOT"

organization := "com.signalcollect"

scalaVersion := "2.11.1"

scalacOptions ++= Seq("-optimize", "-Yinline-warnings", "-feature", "-deprecation", "-Xelide-below", "INFO" )

assembleArtifact in packageScala := true

parallelExecution in Test := false

EclipseKeys.createSrc := EclipseCreateSrc.Default + EclipseCreateSrc.Resource

EclipseKeys.withSource := true

jarName in assembly := "signal-collect-2.1-SNAPSHOT.jar"

/** Dependencies */
libraryDependencies ++= Seq(
  "com.typesafe.akka" %% "akka-actor" % "2.3.3" % "compile",
  "com.typesafe.akka" %% "akka-remote" % "2.3.3" % "compile",
<<<<<<< HEAD
  "com.github.romix.akka" %% "akka-kryo-serialization-custom" % "0.3.4" % "compile",
=======
  "com.github.romix.akka" %% "akka-kryo-serialization-custom" % "0.3.5" % "compile",
>>>>>>> 11b83674
  "org.scala-lang" % "scala-library" % "2.11.1" % "compile",
  "org.json4s" %% "json4s-native" % "3.2.9",
  "org.java-websocket" % "Java-WebSocket" % "1.3.0" % "compile",
  "org.scala-lang.modules" %% "scala-async" % "0.9.1" % "compile",
  "junit" % "junit" % "4.8.2"  % "test",
  "org.specs2" % "classycle" % "1.4.1" % "test",
  "org.mockito" % "mockito-all" % "1.9.0"  % "test",
  "org.specs2" %% "specs2" % "2.3.11"  % "test",
  "org.scalacheck" %% "scalacheck" % "1.11.3" % "test",
  "org.scalatest" %% "scalatest" % "2.1.3" % "test",
  "org.easymock" % "easymock" % "3.2" % "test"
)

resolvers += "Scala-Tools Repository" at "https://oss.sonatype.org/content/groups/scala-tools/"

resolvers += "Sonatype Snapshots Repository" at "https://oss.sonatype.org/content/repositories/snapshots/"

resolvers += "Ifi Public" at "https://maven.ifi.uzh.ch/maven2/content/groups/public/"

transitiveClassifiers := Seq("sources")<|MERGE_RESOLUTION|>--- conflicted
+++ resolved
@@ -27,11 +27,7 @@
 libraryDependencies ++= Seq(
   "com.typesafe.akka" %% "akka-actor" % "2.3.3" % "compile",
   "com.typesafe.akka" %% "akka-remote" % "2.3.3" % "compile",
-<<<<<<< HEAD
-  "com.github.romix.akka" %% "akka-kryo-serialization-custom" % "0.3.4" % "compile",
-=======
   "com.github.romix.akka" %% "akka-kryo-serialization-custom" % "0.3.5" % "compile",
->>>>>>> 11b83674
   "org.scala-lang" % "scala-library" % "2.11.1" % "compile",
   "org.json4s" %% "json4s-native" % "3.2.9",
   "org.java-websocket" % "Java-WebSocket" % "1.3.0" % "compile",
